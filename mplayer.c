--- conflicted
+++ resolved
@@ -1829,12 +1829,9 @@
     }
     mpctx->mixer.ao = ao;
     mpctx->mixer.volstep = volstep;
-<<<<<<< HEAD
-    mixer_reinit(&mpctx->mixer);
-=======
     mpctx->mixer.softvol = opts->softvol;
     mpctx->mixer.softvol_max = opts->softvol_max;
->>>>>>> 8cd71527
+    mixer_reinit(&mpctx->mixer);
     mpctx->syncing_audio = true;
     return;
 
