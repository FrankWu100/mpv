/*
 * This file is part of MPlayer.
 *
 * MPlayer is free software; you can redistribute it and/or modify
 * it under the terms of the GNU General Public License as published by
 * the Free Software Foundation; either version 2 of the License, or
 * (at your option) any later version.
 *
 * MPlayer is distributed in the hope that it will be useful,
 * but WITHOUT ANY WARRANTY; without even the implied warranty of
 * MERCHANTABILITY or FITNESS FOR A PARTICULAR PURPOSE.  See the
 * GNU General Public License for more details.
 *
 * You should have received a copy of the GNU General Public License along
 * with MPlayer; if not, write to the Free Software Foundation, Inc.,
 * 51 Franklin Street, Fifth Floor, Boston, MA 02110-1301 USA.
 */

/// \file
/// \ingroup Properties Command2Property OSDMsgStack

#include <stdio.h>
#include <stdlib.h>
#include <stdbool.h>
#include "config.h"
#include "talloc.h"

#if defined(__MINGW32__) || defined(__CYGWIN__)
#define _UWIN 1  /*disable Non-underscored versions of non-ANSI functions as otherwise int eof would conflict with eof()*/
#include <windows.h>
#endif
#include <string.h>
#include <unistd.h>

// #include <sys/mman.h>
#include <sys/types.h>
#ifndef __MINGW32__
#include <sys/ioctl.h>
#include <sys/wait.h>
#else
#define	SIGHUP	1	/* hangup */
#define	SIGQUIT	3	/* quit */
#define	SIGKILL	9	/* kill (cannot be caught or ignored) */
#define	SIGBUS	10	/* bus error */
#define	SIGPIPE	13	/* broken pipe */
#endif

#include <sys/time.h>
#include <sys/stat.h>

#include <signal.h>
#include <time.h>
#include <fcntl.h>
#include <limits.h>

#include <errno.h>

#include "mp_msg.h"
#include "av_log.h"

#include "help_mp.h"

#include "m_option.h"
#include "m_config.h"
#include "mplayer.h"
#include "access_mpcontext.h"
#include "m_property.h"

#include "cfg-mplayer-def.h"

#include "ffmpeg_files/intreadwrite.h"
#include "libavutil/avstring.h"

#include "subreader.h"

#include "mp_osd.h"
#include "libvo/video_out.h"

#include "libvo/font_load.h"
#include "libvo/sub.h"

#ifdef CONFIG_X11
#include "libvo/x11_common.h"
#endif

#include "libao2/audio_out.h"

#include "codec-cfg.h"

#include "edl.h"

#include "spudec.h"
#include "vobsub.h"

#include "osdep/getch2.h"
#include "osdep/timer.h"
#include "osdep/findfiles.h"

#include "input/input.h"

const int under_mencoder = 0;
int slave_mode=0;
int player_idle_mode=0;
int quiet=0;
int enable_mouse_movements=0;
float start_volume = -1;

#include "osdep/priority.h"

char *heartbeat_cmd;

#define ROUND(x) ((int)((x)<0 ? (x)-0.5 : (x)+0.5))

#ifdef HAVE_RTC
#ifdef __linux__
#include <linux/rtc.h>
#else
#include <rtc.h>
#define RTC_IRQP_SET RTCIO_IRQP_SET
#define RTC_PIE_ON   RTCIO_PIE_ON
#endif /* __linux__ */
#endif /* HAVE_RTC */

#include "stream/tv.h"
#include "stream/stream_radio.h"
#ifdef CONFIG_DVBIN
#include "stream/dvbin.h"
#endif
#include "stream/cache2.h"

//**************************************************************************//
//             Playtree
//**************************************************************************//
#include "playtree.h"
#include "playtreeparser.h"

//**************************************************************************//
//             Config
//**************************************************************************//
#include "parser-cfg.h"
#include "parser-mpcmd.h"

//**************************************************************************//
//             Config file
//**************************************************************************//

static int cfg_inc_verbose(m_option_t *conf){ ++verbose; return 0;}

#include "get_path.h"

//**************************************************************************//
//**************************************************************************//
//             Input media streaming & demultiplexer:
//**************************************************************************//

static int max_framesize=0;

#include "stream/stream.h"
#include "libmpdemux/demuxer.h"
#include "libmpdemux/stheader.h"

#ifdef CONFIG_DVDREAD
#include "stream/stream_dvd.h"
#endif
#include "stream/stream_dvdnav.h"

#include "libmpcodecs/dec_audio.h"
#include "libmpcodecs/dec_video.h"
#include "libmpcodecs/mp_image.h"
#include "libmpcodecs/vf.h"
#include "libmpcodecs/vd.h"

#include "mixer.h"

#include "mp_core.h"
#include "options.h"
#include "defaultopts.h"

static const char help_text[]=_(
"Usage:   mplayer [options] [url|path/]filename\n"
"\n"
"Basic options: (complete list in the man page)\n"
" -vo <drv>        select video output driver ('-vo help' for a list)\n"
" -ao <drv>        select audio output driver ('-ao help' for a list)\n"
#ifdef CONFIG_VCD
" vcd://<trackno>  play (S)VCD (Super Video CD) track (raw device, no mount)\n"
#endif
#ifdef CONFIG_DVDREAD
" dvd://<titleno>  play DVD title from device instead of plain file\n"
#endif
" -alang/-slang    select DVD audio/subtitle language (by 2-char country code)\n"
" -ss <position>   seek to given (seconds or hh:mm:ss) position\n"
" -nosound         do not play sound\n"
" -fs              fullscreen playback (or -vm, -zoom, details in the man page)\n"
" -x <x> -y <y>    set display resolution (for use with -vm or -zoom)\n"
" -sub <file>      specify subtitle file to use (also see -subfps, -subdelay)\n"
" -playlist <file> specify playlist file\n"
" -vid x -aid y    select video (x) and audio (y) stream to play\n"
" -fps x -srate y  change video (x fps) and audio (y Hz) rate\n"
" -pp <quality>    enable postprocessing filter (details in the man page)\n"
" -framedrop       enable frame dropping (for slow machines)\n"
"\n"
"Basic keys: (complete list in the man page, also check input.conf)\n"
" <-  or  ->       seek backward/forward 10 seconds\n"
" down or up       seek backward/forward  1 minute\n"
" pgdown or pgup   seek backward/forward 10 minutes\n"
" < or >           step backward/forward in playlist\n"
" p or SPACE       pause movie (press any key to continue)\n"
" q or ESC         stop playing and quit program\n"
" + or -           adjust audio delay by +/- 0.1 second\n"
" o                cycle OSD mode:  none / seekbar / seekbar + timer\n"
" * or /           increase or decrease PCM volume\n"
" x or z           adjust subtitle delay by +/- 0.1 second\n"
" r or t           adjust subtitle position up/down, also see -vf expand\n"
"\n"
" * * * SEE THE MAN PAGE FOR DETAILS, FURTHER (ADVANCED) OPTIONS AND KEYS * * *\n"
"\n");


#define Exit_SIGILL_RTCpuSel _(\
"- MPlayer crashed by an 'Illegal Instruction'.\n"\
"  It may be a bug in our new runtime CPU-detection code...\n"\
"  Please read DOCS/HTML/en/bugreports.html.\n")

#define Exit_SIGILL _(\
"- MPlayer crashed by an 'Illegal Instruction'.\n"\
"  It usually happens when you run it on a CPU different than the one it was\n"\
"  compiled/optimized for.\n"\
"  Verify this!\n")

#define Exit_SIGSEGV_SIGFPE _(\
"- MPlayer crashed by bad usage of CPU/FPU/RAM.\n"\
"  Recompile MPlayer with --enable-debug and make a 'gdb' backtrace and\n"\
"  disassembly. Details in DOCS/HTML/en/bugreports_what.html#bugreports_crash.\n")

#define Exit_SIGCRASH _(\
"- MPlayer crashed. This shouldn't happen.\n"\
"  It can be a bug in the MPlayer code _or_ in your drivers _or_ in your\n"\
"  gcc version. If you think it's MPlayer's fault, please read\n"\
"  DOCS/HTML/en/bugreports.html and follow the instructions there. We can't and\n"\
"  won't help unless you provide this information when reporting a possible bug.\n")

#define SystemTooSlow _("\n\n"\
"           ************************************************\n"\
"           **** Your system is too SLOW to play this!  ****\n"\
"           ************************************************\n\n"\
"Possible reasons, problems, workarounds:\n"\
"- Most common: broken/buggy _audio_ driver\n"\
"  - Try -ao sdl or use the OSS emulation of ALSA.\n"\
"  - Experiment with different values for -autosync, 30 is a good start.\n"\
"- Slow video output\n"\
"  - Try a different -vo driver (-vo help for a list) or try -framedrop!\n"\
"- Slow CPU\n"\
"  - Don't try to play a big DVD/DivX on a slow CPU! Try some of the lavdopts,\n"\
"    e.g. -vfm ffmpeg -lavdopts lowres=1:fast:skiploopfilter=all.\n"\
"- Broken file\n"\
"  - Try various combinations of -nobps -ni -forceidx -mc 0.\n"\
"- Slow media (NFS/SMB mounts, DVD, VCD etc)\n"\
"  - Try -cache 8192.\n"\
"- Are you using -cache to play a non-interleaved AVI file?\n"\
"  - Try -nocache.\n"\
"Read DOCS/HTML/en/video.html for tuning/speedup tips.\n"\
"If none of this helps you, read DOCS/HTML/en/bugreports.html.\n\n")


//**************************************************************************//
//**************************************************************************//

// Common FIFO functions, and keyboard/event FIFO code
#include "mp_fifo.h"
int noconsolecontrols=0;
//**************************************************************************//

// benchmark:
double video_time_usage=0;
double vout_time_usage=0;
static double audio_time_usage=0;
static int total_time_usage_start=0;
static int total_frame_cnt=0;
static int drop_frame_cnt=0; // total number of dropped frames
int benchmark=0;

// options:
       int auto_quality=0;
static int output_quality=0;

static int list_properties = 0;

int term_osd = 1;
static char* term_osd_esc = "\x1b[A\r\x1b[K";
static char* playing_msg = NULL;
// seek:
static double seek_to_sec;
static off_t seek_to_byte=0;
static off_t step_sec=0;

static m_time_size_t end_at = { .type = END_AT_NONE, .pos = 0 };

// A/V sync:
       int autosync=0; // 30 might be a good default value.

// codecs:
char **audio_codec_list=NULL; // override audio codec
char **video_codec_list=NULL; // override video codec
char **audio_fm_list=NULL;    // override audio codec family
char **video_fm_list=NULL;    // override video codec family

// demuxer:
extern char *demuxer_name; // override demuxer
extern char *audio_demuxer_name; // override audio demuxer
extern char *sub_demuxer_name; // override sub demuxer

// this dvdsub_id was selected via slang
// use this to allow dvdnav to follow -slang across stream resets,
// in particular the subtitle ID for a language changes
int dvdsub_lang_id;
int vobsub_id=-1;
char* audio_lang=NULL;
char* dvdsub_lang=NULL;
static char* spudec_ifo=NULL;
int forced_subs_only=0;
int file_filter=1;

// cache2:
       int stream_cache_size=-1;
#ifdef CONFIG_STREAM_CACHE
extern int cache_fill_status;

float stream_cache_min_percent=20.0;
float stream_cache_seek_min_percent=50.0;
#else
#define cache_fill_status 0
#endif

// dump:
static char *stream_dump_name="stream.dump";
       int stream_dump_type=0;

// A-V sync:
static float default_max_pts_correction=-1;//0.01f;
       float audio_delay=0;
static int ignore_start=0;

static int softsleep=0;

       double force_fps=0;
static int force_srate=0;
static int audio_output_format=-1; // AF_FORMAT_UNKNOWN
       int frame_dropping=0; // option  0=no drop  1= drop vo  2= drop decode
static int play_n_frames=-1;
static int play_n_frames_mf=-1;

// sub:
char *font_name=NULL;
char *sub_font_name=NULL;
extern int font_fontconfig;
float font_factor=0.75;
char **sub_name=NULL;
float sub_delay=0;
float sub_fps=0;
int   sub_auto = 1;
char *vobsub_name=NULL;
/*DSP!!char *dsp=NULL;*/
int   subcc_enabled=0;
int suboverlap_enabled = 1;

#include "ass_mp.h"

char* current_module=NULL; // for debugging


// ---

#ifdef CONFIG_MENU
#include "m_struct.h"
#include "libmenu/menu.h"
<<<<<<< HEAD
void vf_menu_pause_update(struct vf_instance* vf);
=======
>>>>>>> 3c514ea7
extern vf_info_t vf_info_menu;
static const vf_info_t* const libmenu_vfs[] = {
  &vf_info_menu,
  NULL
};
static vf_instance_t* vf_menu = NULL;
int use_menu = 0;
static char* menu_cfg = NULL;
static char* menu_root = "main";
#endif


#ifdef HAVE_RTC
static int nortc = 1;
static char* rtc_device;
#endif

edl_record_ptr edl_records = NULL; ///< EDL entries memory area
edl_record_ptr next_edl_record = NULL; ///< only for traversing edl_records
FILE* edl_fd = NULL; ///< fd to write to when in -edlout mode.
int use_filedir_conf;
int use_filename_title;

#include "mpcommon.h"
#include "command.h"

#include "metadata.h"

#define mp_basename2(s) (strrchr(s,'/')==NULL?(char*)s:(strrchr(s,'/')+1))

const void *mpctx_get_video_out(MPContext *mpctx)
{
    return mpctx->video_out;
}

const void *mpctx_get_audio_out(MPContext *mpctx)
{
    return mpctx->audio_out;
}

void *mpctx_get_demuxer(MPContext *mpctx)
{
    return mpctx->demuxer;
}

void *mpctx_get_playtree_iter(MPContext *mpctx)
{
    return mpctx->playtree_iter;
}

void *mpctx_get_mixer(MPContext *mpctx)
{
    return &mpctx->mixer;
}

int mpctx_get_global_sub_size(MPContext *mpctx)
{
    return mpctx->global_sub_size;
}

int mpctx_get_osd_function(MPContext *mpctx)
{
    return mpctx->osd_function;
}

static float get_relative_time(struct MPContext *mpctx)
{
    unsigned int new_time = GetTimer();
    unsigned int delta = new_time - mpctx->last_time;
    mpctx->last_time = new_time;
    return delta * 0.000001;
}

static int is_valid_metadata_type(struct MPContext *mpctx, metadata_t type) {
  switch (type)
  {
  /* check for valid video stream */
  case META_VIDEO_CODEC:
  case META_VIDEO_BITRATE:
  case META_VIDEO_RESOLUTION:
  {
    if (!mpctx->sh_video)
      return 0;
    break;
  }

  /* check for valid audio stream */
  case META_AUDIO_CODEC:
  case META_AUDIO_BITRATE:
  case META_AUDIO_SAMPLES:
  {
    if (!mpctx->sh_audio)
      return 0;
    break;
  }

  /* check for valid demuxer */
  case META_INFO_TITLE:
  case META_INFO_ARTIST:
  case META_INFO_ALBUM:
  case META_INFO_YEAR:
  case META_INFO_COMMENT:
  case META_INFO_TRACK:
  case META_INFO_GENRE:
  {
    if (!mpctx->demuxer)
      return 0;
    break;
  }

  default:
    break;
  }

  return 1;
}

static char *get_demuxer_info(struct MPContext *mpctx, char *tag) {
  char **info = mpctx->demuxer->info;
  int n;

  if (!info || !tag)
    return NULL;

  for (n = 0; info[2*n] != NULL ; n++)
    if (!strcasecmp (info[2*n], tag))
      break;

  return info[2*n+1] ? strdup (info[2*n+1]) : NULL;
}

char *get_metadata(struct MPContext *mpctx, metadata_t type)
{
  char *meta = NULL;
  sh_audio_t * const sh_audio = mpctx->sh_audio;
  sh_video_t * const sh_video = mpctx->sh_video;

  if (!is_valid_metadata_type(mpctx, type))
    return NULL;

  switch (type)
  {
  case META_NAME:
  {
    return strdup (mp_basename2 (mpctx->filename));
  }

  case META_VIDEO_CODEC:
  {
    if (sh_video->format == 0x10000001)
      meta = strdup ("mpeg1");
    else if (sh_video->format == 0x10000002)
      meta = strdup ("mpeg2");
    else if (sh_video->format == 0x10000004)
      meta = strdup ("mpeg4");
    else if (sh_video->format == 0x10000005)
      meta = strdup ("h264");
    else if (sh_video->format >= 0x20202020)
    {
      meta = malloc (8);
      sprintf (meta, "%.4s", (char *) &sh_video->format);
    }
    else
    {
      meta = malloc (8);
      sprintf (meta, "0x%08X", sh_video->format);
    }
    return meta;
  }

  case META_VIDEO_BITRATE:
  {
    meta = malloc (16);
    sprintf (meta, "%d kbps", (int) (sh_video->i_bps * 8 / 1024));
    return meta;
  }

  case META_VIDEO_RESOLUTION:
  {
    meta = malloc (16);
    sprintf (meta, "%d x %d", sh_video->disp_w, sh_video->disp_h);
    return meta;
  }

  case META_AUDIO_CODEC:
  {
    if (sh_audio->codec && sh_audio->codec->name)
      meta = strdup (sh_audio->codec->name);
    return meta;
  }

  case META_AUDIO_BITRATE:
  {
    meta = malloc (16);
    sprintf (meta, "%d kbps", (int) (sh_audio->i_bps * 8/1000));
    return meta;
  }

  case META_AUDIO_SAMPLES:
  {
    meta = malloc (16);
    sprintf (meta, "%d Hz, %d ch.", sh_audio->samplerate, sh_audio->channels);
    return meta;
  }

  /* check for valid demuxer */
  case META_INFO_TITLE:
    return get_demuxer_info(mpctx, "Title");

  case META_INFO_ARTIST:
    return get_demuxer_info(mpctx, "Artist");

  case META_INFO_ALBUM:
    return get_demuxer_info(mpctx, "Album");

  case META_INFO_YEAR:
    return get_demuxer_info(mpctx, "Year");

  case META_INFO_COMMENT:
    return get_demuxer_info(mpctx, "Comment");

  case META_INFO_TRACK:
    return get_demuxer_info(mpctx, "Track");

  case META_INFO_GENRE:
    return get_demuxer_info(mpctx, "Genre");

  default:
    break;
  }

  return meta;
}

/// step size of mixer changes
int volstep = 3;

#ifdef CONFIG_DVDNAV
static void mp_dvdnav_context_free(MPContext *ctx){
    if (ctx->nav_smpi) free_mp_image(ctx->nav_smpi);
    ctx->nav_smpi = NULL;
    if (ctx->nav_buffer) free(ctx->nav_buffer);
    ctx->nav_buffer = NULL;
    ctx->nav_start = NULL;
    ctx->nav_in_size = 0;
}
#endif

void uninit_player(struct MPContext *mpctx, unsigned int mask){
  mask &= mpctx->initialized_flags;

  mp_msg(MSGT_CPLAYER,MSGL_DBG2,"\n*** uninit(0x%X)\n",mask);

  if(mask&INITIALIZED_ACODEC){
    mpctx->initialized_flags&=~INITIALIZED_ACODEC;
    current_module="uninit_acodec";
    if(mpctx->sh_audio) uninit_audio(mpctx->sh_audio);
    mpctx->sh_audio=NULL;
    mpctx->mixer.afilter = NULL;
  }

  if(mask&INITIALIZED_VCODEC){
    mpctx->initialized_flags&=~INITIALIZED_VCODEC;
    current_module="uninit_vcodec";
    if(mpctx->sh_video) uninit_video(mpctx->sh_video);
    mpctx->sh_video=NULL;
#ifdef CONFIG_MENU
    vf_menu=NULL;
#endif
  }

  if(mask&INITIALIZED_DEMUXER){
    mpctx->initialized_flags&=~INITIALIZED_DEMUXER;
    current_module="free_demuxer";
    if (mpctx->num_sources) {
        mpctx->demuxer = mpctx->sources[0].demuxer;
        for (int i = 1; i < mpctx->num_sources; i++) {
            free_stream(mpctx->sources[i].stream);
            free_demuxer(mpctx->sources[i].demuxer);
        }
    }
    talloc_free(mpctx->sources);
    mpctx->sources = NULL;
    mpctx->num_sources = 0;
    talloc_free(mpctx->timeline);
    mpctx->timeline = NULL;
    mpctx->num_timeline_parts = 0;
    talloc_free(mpctx->chapters);
    mpctx->chapters = NULL;
    mpctx->num_chapters = 0;
    mpctx->video_offset = 0;
    if(mpctx->demuxer){
	mpctx->stream=mpctx->demuxer->stream;
	free_demuxer(mpctx->demuxer);
    }
    mpctx->demuxer=NULL;
  }

  // kill the cache process:
  if(mask&INITIALIZED_STREAM){
    mpctx->initialized_flags&=~INITIALIZED_STREAM;
    current_module="uninit_stream";
    if(mpctx->stream) free_stream(mpctx->stream);
    mpctx->stream=NULL;
  }

  if(mask&INITIALIZED_VO){
    mpctx->initialized_flags&=~INITIALIZED_VO;
    current_module="uninit_vo";
    vo_destroy(mpctx->video_out);
    mpctx->video_out=NULL;
#ifdef CONFIG_DVDNAV
    mp_dvdnav_context_free(mpctx);
#endif
  }

  // Must be after libvo uninit, as few vo drivers (svgalib) have tty code.
  if(mask&INITIALIZED_GETCH2){
    mpctx->initialized_flags&=~INITIALIZED_GETCH2;
    current_module="uninit_getch2";
    mp_msg(MSGT_CPLAYER,MSGL_DBG2,"\n[[[uninit getch2]]]\n");
  // restore terminal:
    getch2_disable();
  }

  if(mask&INITIALIZED_VOBSUB){
    mpctx->initialized_flags&=~INITIALIZED_VOBSUB;
    current_module="uninit_vobsub";
    if(vo_vobsub) vobsub_close(vo_vobsub);
    vo_vobsub=NULL;
  }

  if (mask&INITIALIZED_SPUDEC){
    mpctx->initialized_flags&=~INITIALIZED_SPUDEC;
    current_module="uninit_spudec";
    spudec_free(vo_spudec);
    vo_spudec=NULL;
  }

  if(mask&INITIALIZED_AO){
    mpctx->initialized_flags&=~INITIALIZED_AO;
    current_module="uninit_ao";
    if (mpctx->edl_muted) mixer_mute(&mpctx->mixer);
    if (mpctx->audio_out)
        mpctx->audio_out->uninit(mpctx->stop_play != AT_END_OF_FILE);
    mpctx->audio_out=NULL;
  }

  current_module=NULL;
}

void exit_player_with_rc(struct MPContext *mpctx, enum exit_reason how, int rc)
{
  if (mpctx->user_muted && !mpctx->edl_muted) mixer_mute(&mpctx->mixer);
  uninit_player(mpctx, INITIALIZED_ALL);
#if defined(__MINGW32__) || defined(__CYGWIN__)
  timeEndPeriod(1);
#endif
#ifdef CONFIG_X11
  vo_uninit(mpctx->x11_state);	// Close the X11 connection (if any is open).
#endif

    current_module="uninit_input";
    mp_input_uninit(mpctx->input);
#ifdef CONFIG_MENU
    if (use_menu)
      menu_uninit();
#endif

#ifdef CONFIG_FREETYPE
  current_module="uninit_font";
  if (mpctx->osd && mpctx->osd->sub_font != vo_font)
      free_font_desc(mpctx->osd->sub_font);
  free_font_desc(vo_font);
  vo_font = NULL;
  done_freetype();
#endif
  osd_free(mpctx->osd);

#ifdef CONFIG_ASS
  ass_library_done(ass_library);
  ass_library = NULL;
#endif

  current_module="exit_player";

// free mplayer config
  if(mpctx->mconfig)
    m_config_free(mpctx->mconfig);
  mpctx->mconfig = NULL;

  if(mpctx->playtree_iter)
    play_tree_iter_free(mpctx->playtree_iter);
  mpctx->playtree_iter = NULL;
  if(mpctx->playtree)
    play_tree_free(mpctx->playtree, 1);
  mpctx->playtree = NULL;

  talloc_free(mpctx->key_fifo);

  if(edl_records != NULL) free(edl_records); // free mem allocated for EDL
  edl_records = NULL;
  switch(how) {
  case EXIT_QUIT:
    mp_tmsg(MSGT_CPLAYER,MSGL_INFO,"\nExiting... (%s)\n","Quit");
    mp_msg(MSGT_IDENTIFY, MSGL_INFO, "ID_EXIT=QUIT\n");
    break;
  case EXIT_EOF:
    mp_tmsg(MSGT_CPLAYER,MSGL_INFO,"\nExiting... (%s)\n","End of file");
    mp_msg(MSGT_IDENTIFY, MSGL_INFO, "ID_EXIT=EOF\n");
    break;
  case EXIT_ERROR:
    mp_tmsg(MSGT_CPLAYER,MSGL_INFO,"\nExiting... (%s)\n","Fatal error");
    mp_msg(MSGT_IDENTIFY, MSGL_INFO, "ID_EXIT=ERROR\n");
    break;
  default:
    mp_msg(MSGT_IDENTIFY, MSGL_INFO, "ID_EXIT=NONE\n");
  }
  mp_msg(MSGT_CPLAYER,MSGL_DBG2,"max framesize was %d bytes\n",max_framesize);

  exit(rc);
}

static void exit_player(struct MPContext *mpctx, enum exit_reason how)
{
  exit_player_with_rc(mpctx, how, 1);
}

#ifndef __MINGW32__
static void child_sighandler(int x){
  pid_t pid;
  while((pid=waitpid(-1,NULL,WNOHANG)) > 0);
}
#endif

#ifdef CONFIG_CRASH_DEBUG
static char *prog_path;
static int crash_debug = 0;
#endif

static void exit_sighandler(int x){
  static int sig_count=0;
#ifdef CONFIG_CRASH_DEBUG
  if (!crash_debug || x != SIGTRAP)
#endif
  ++sig_count;
  if(sig_count==5)
    {
      /* We're crashing bad and can't uninit cleanly :(
       * by popular request, we make one last (dirty)
       * effort to restore the user's
       * terminal. */
      getch2_disable();
      exit(1);
    }
  if(sig_count==6) exit(1);
  if(sig_count>6){
    // can't stop :(
#ifndef __MINGW32__
    kill(getpid(),SIGKILL);
#endif
  }
  mp_msg(MSGT_CPLAYER, MSGL_FATAL, "\n");
  mp_tmsg(MSGT_CPLAYER,MSGL_FATAL,
          "\nMPlayer interrupted by signal %d in module: %s\n", x,
          current_module ? current_module : "unknown");
  mp_msg(MSGT_IDENTIFY, MSGL_INFO, "ID_SIGNAL=%d\n", x);
  if(sig_count<=1)
  switch(x){
  case SIGINT:
  case SIGQUIT:
  case SIGTERM:
  case SIGKILL:
      async_quit_request = 1;
      return;  // killed from keyboard (^C) or killed [-9]
  case SIGILL:
#if CONFIG_RUNTIME_CPUDETECT
      mp_tmsg(MSGT_CPLAYER,MSGL_FATAL,Exit_SIGILL_RTCpuSel);
#else
      mp_tmsg(MSGT_CPLAYER,MSGL_FATAL,Exit_SIGILL);
#endif
  case SIGFPE:
  case SIGSEGV:
      mp_tmsg(MSGT_CPLAYER,MSGL_FATAL,Exit_SIGSEGV_SIGFPE);
  default:
      mp_tmsg(MSGT_CPLAYER,MSGL_FATAL,Exit_SIGCRASH);
#ifdef CONFIG_CRASH_DEBUG
      if (crash_debug) {
        int gdb_pid;
        mp_msg(MSGT_CPLAYER, MSGL_INFO, "Forking...\n");
        gdb_pid = fork();
        mp_msg(MSGT_CPLAYER, MSGL_INFO, "Forked...\n");
        if (gdb_pid == 0) { // We are the child
          char spid[20];
          snprintf(spid, sizeof(spid), "%i", getppid());
          getch2_disable(); // allow terminal to work properly with gdb
          if (execlp("gdb", "gdb", prog_path, spid, "-ex", "bt", NULL) == -1)
            mp_msg(MSGT_CPLAYER, MSGL_ERR, "Couldn't start gdb\n");
        } else if (gdb_pid < 0)
          mp_msg(MSGT_CPLAYER, MSGL_ERR, "Couldn't fork\n");
        else {
          waitpid(gdb_pid, NULL, 0);
        }
        if (x == SIGTRAP) return;
      }
#endif
  }
  getch2_disable();
  exit(1);
}

#include "cfg-mplayer.h"

static int cfg_include(m_option_t *conf, char *filename)
{
    return m_config_parse_config_file(conf->priv, filename);
}

static void parse_cfgfiles(struct MPContext *mpctx, m_config_t* conf)
{
char *conffile;
int conffile_fd;
if (!disable_system_conf &&
    m_config_parse_config_file(conf, MPLAYER_CONFDIR "/mplayer.conf") < 0)
  exit_player(mpctx, EXIT_NONE);
if ((conffile = get_path("")) == NULL) {
  mp_tmsg(MSGT_CPLAYER,MSGL_WARN,"Cannot find HOME directory.\n");
} else {
#ifdef __MINGW32__
  mkdir(conffile);
#else
  mkdir(conffile, 0777);
#endif
  free(conffile);
  if ((conffile = get_path("config")) == NULL) {
    mp_tmsg(MSGT_CPLAYER,MSGL_ERR,"get_path(\"config\") problem\n");
  } else {
    if ((conffile_fd = open(conffile, O_CREAT | O_EXCL | O_WRONLY, 0666)) != -1) {
      mp_tmsg(MSGT_CPLAYER,MSGL_INFO,"Creating config file: %s\n", conffile);
      write(conffile_fd, default_config, strlen(default_config));
      close(conffile_fd);
    }
    if (!disable_user_conf &&
        m_config_parse_config_file(conf, conffile) < 0)
      exit_player(mpctx, EXIT_NONE);
    free(conffile);
  }
}
}

#define PROFILE_CFG_PROTOCOL "protocol."

static void load_per_protocol_config (m_config_t* conf, const char *const file)
{
    char *str;
    char protocol[strlen (PROFILE_CFG_PROTOCOL) + strlen (file) + 1];
    m_profile_t *p;

    /* does filename actually uses a protocol ? */
    str = strstr (file, "://");
    if (!str)
        return;

    sprintf (protocol, "%s%s", PROFILE_CFG_PROTOCOL, file);
    protocol[strlen (PROFILE_CFG_PROTOCOL)+strlen(file)-strlen(str)] = '\0';
    p = m_config_get_profile (conf, protocol);
    if (p)
    {
        mp_tmsg(MSGT_CPLAYER,MSGL_INFO,"Loading protocol-related profile '%s'\n", protocol);
        m_config_set_profile(conf,p);
    }
}

#define PROFILE_CFG_EXTENSION "extension."

static void load_per_extension_config (m_config_t* conf, const char *const file)
{
    char *str;
    char extension[strlen (PROFILE_CFG_EXTENSION) + 8];
    m_profile_t *p;

    /* does filename actually have an extension ? */
    str = strrchr (file, '.');
    if (!str)
        return;

    sprintf (extension, PROFILE_CFG_EXTENSION);
    strncat (extension, ++str, 7);
    p = m_config_get_profile (conf, extension);
    if (p)
    {
      mp_tmsg(MSGT_CPLAYER,MSGL_INFO,"Loading extension-related profile '%s'\n", extension);
      m_config_set_profile(conf,p);
    }
}

#define PROFILE_CFG_VO "vo."
#define PROFILE_CFG_AO "ao."

static void load_per_output_config (m_config_t* conf, char *cfg, char *out)
{
    char profile[strlen (cfg) + strlen (out) + 1];
    m_profile_t *p;

    sprintf (profile, "%s%s", cfg, out);
    p = m_config_get_profile (conf, profile);
    if (p)
    {
      mp_tmsg(MSGT_CPLAYER,MSGL_INFO,"Loading extension-related profile '%s'\n", profile);
      m_config_set_profile(conf,p);
    }
}

/**
 * Tries to load a config file
 * @return 0 if file was not found, 1 otherwise
 */
static int try_load_config(m_config_t *conf, const char *file)
{
    struct stat st;
    if (stat(file, &st))
        return 0;
    mp_tmsg(MSGT_CPLAYER, MSGL_INFO, "Loading config '%s'\n", file);
    m_config_parse_config_file (conf, file);
    return 1;
}

static void load_per_file_config (m_config_t* conf, const char *const file)
{
    char *confpath;
    char cfg[PATH_MAX];
    char *name;

    if (strlen(file) > PATH_MAX - 14) {
        mp_msg(MSGT_CPLAYER, MSGL_WARN, "Filename is too long, can not load file or directory specific config files\n");
        return;
    }
    sprintf (cfg, "%s.conf", file);

    name = strrchr(cfg, '/');
    if (HAVE_DOS_PATHS) {
        char *tmp = strrchr(cfg, '\\');
        if (!name || tmp > name)
            name = tmp;
        tmp = strrchr(cfg, ':');
        if (!name || tmp > name)
            name = tmp;
    }
    if (!name)
	name = cfg;
    else
	name++;

    if (use_filedir_conf) {
        char dircfg[PATH_MAX];
        strcpy(dircfg, cfg);
        strcpy(dircfg + (name - cfg), "mplayer.conf");
        try_load_config(conf, dircfg);

        if (try_load_config(conf, cfg))
            return;
    }

    if ((confpath = get_path (name)) != NULL)
    {
	try_load_config(conf, confpath);

	free (confpath);
    }
}

/* When libmpdemux performs a blocking operation (network connection or
 * cache filling) if the operation fails we use this function to check
 * if it was interrupted by the user.
 * The function returns a new value for eof. */
static int libmpdemux_was_interrupted(struct MPContext *mpctx, int stop_play)
{
  mp_cmd_t* cmd;
  if((cmd = mp_input_get_cmd(mpctx->input, 0,0,0)) != NULL) {
       switch(cmd->id) {
       case MP_CMD_QUIT:
	 exit_player_with_rc(mpctx, EXIT_QUIT, (cmd->nargs > 0)? cmd->args[0].v.i : 0);
       case MP_CMD_PLAY_TREE_STEP: {
	 stop_play = (cmd->args[0].v.i > 0) ? PT_NEXT_ENTRY : PT_PREV_ENTRY;
	 mpctx->play_tree_step = (cmd->args[0].v.i == 0) ? 1 : cmd->args[0].v.i;
       } break;
       case MP_CMD_PLAY_TREE_UP_STEP: {
	 stop_play = (cmd->args[0].v.i > 0) ? PT_UP_NEXT : PT_UP_PREV;
       } break;
       case MP_CMD_PLAY_ALT_SRC_STEP: {
	 stop_play = (cmd->args[0].v.i > 0) ?  PT_NEXT_SRC : PT_PREV_SRC;
       } break;
       }
       mp_cmd_free(cmd);
  }
  return stop_play;
}

#define mp_basename(s) (strrchr(s,'\\')==NULL?(mp_basename2(s)):(strrchr(s,'\\')+1))

static int playtree_add_playlist(struct MPContext *mpctx, play_tree_t* entry)
{
  play_tree_add_bpf(entry,mpctx->filename);

  {
  if(!entry) {
    entry = mpctx->playtree_iter->tree;
    if(play_tree_iter_step(mpctx->playtree_iter,1,0) != PLAY_TREE_ITER_ENTRY) {
        return PT_NEXT_ENTRY;
    }
    if(mpctx->playtree_iter->tree == entry ) { // Loop with a single file
      if(play_tree_iter_up_step(mpctx->playtree_iter,1,0) != PLAY_TREE_ITER_ENTRY) {
	return PT_NEXT_ENTRY;
      }
    }
    play_tree_remove(entry,1,1);
    return PT_NEXT_SRC;
  }
  play_tree_insert_entry(mpctx->playtree_iter->tree,entry);
  play_tree_set_params_from(entry,mpctx->playtree_iter->tree);
  entry = mpctx->playtree_iter->tree;
  if(play_tree_iter_step(mpctx->playtree_iter,1,0) != PLAY_TREE_ITER_ENTRY) {
    return PT_NEXT_ENTRY;
  }
  play_tree_remove(entry,1,1);
  }
  return PT_NEXT_SRC;
}

void add_subtitles(struct MPContext *mpctx, char *filename, float fps, int noerr)
{
    struct MPOpts *opts = &mpctx->opts;
    sub_data *subd = NULL;
    struct ass_track *asst = NULL;

    if (filename == NULL || mpctx->set_of_sub_size >= MAX_SUBTITLE_FILES) {
	return;
    }

#ifdef CONFIG_ASS
    if (opts->ass_enabled) {
#ifdef CONFIG_ICONV
        asst = ass_read_stream(ass_library, filename, sub_cp);
#else
        asst = ass_read_stream(ass_library, filename, 0);
#endif
        if (!asst) {
            subd = sub_read_file(filename, fps);
            if (subd) {
                asst = ass_read_subdata(ass_library, subd, fps);
                if (asst) {
                    sub_free(subd);
                    subd = NULL;
                }
            }
        }
    } else
#endif
        subd = sub_read_file(filename, fps);


    if (!asst && !subd) {
        mp_tmsg(MSGT_CPLAYER, noerr ? MSGL_WARN : MSGL_ERR,
                "Cannot load subtitles: %s\n", filename_recode(filename));
        return;
    }

    mpctx->set_of_ass_tracks[mpctx->set_of_sub_size] = asst;
    mpctx->set_of_subtitles[mpctx->set_of_sub_size] = subd;
    mp_msg(MSGT_IDENTIFY, MSGL_INFO, "ID_FILE_SUB_ID=%d\n", mpctx->set_of_sub_size);
    mp_msg(MSGT_IDENTIFY, MSGL_INFO, "ID_FILE_SUB_FILENAME=%s\n",
	   filename_recode(filename));
    ++mpctx->set_of_sub_size;
    mp_tmsg(MSGT_CPLAYER, MSGL_INFO, "SUB: Added subtitle file (%d): %s\n", mpctx->set_of_sub_size,
	    filename_recode(filename));
}

void init_vo_spudec(struct MPContext *mpctx)
{
  if (vo_spudec)
    spudec_free(vo_spudec);
  mpctx->initialized_flags &= ~INITIALIZED_SPUDEC;
  vo_spudec = NULL;

  // we currently can't work without video stream
  if (!mpctx->sh_video)
    return;

  if (spudec_ifo) {
    unsigned int palette[16], width, height;
    current_module="spudec_init_vobsub";
    if (vobsub_parse_ifo(NULL,spudec_ifo, palette, &width, &height, 1, -1, NULL) >= 0)
      vo_spudec=spudec_new_scaled(palette, width, height, NULL, 0);
  }

#ifdef CONFIG_DVDREAD
  if (vo_spudec==NULL && mpctx->stream->type==STREAMTYPE_DVD) {
    current_module="spudec_init_dvdread";
    vo_spudec=spudec_new_scaled(((dvd_priv_t *)(mpctx->stream->priv))->cur_pgc->palette,
                                mpctx->sh_video->disp_w, mpctx->sh_video->disp_h,
                                NULL, 0);
  }
#endif

#ifdef CONFIG_DVDNAV
  if (vo_spudec==NULL && mpctx->stream->type==STREAMTYPE_DVDNAV) {
    unsigned int *palette = mp_dvdnav_get_spu_clut(mpctx->stream);
    current_module="spudec_init_dvdnav";
    vo_spudec=spudec_new_scaled(palette, mpctx->sh_video->disp_w, mpctx->sh_video->disp_h, NULL, 0);
  }
#endif

  if (vo_spudec==NULL) {
    sh_sub_t *sh = (sh_sub_t *)mpctx->d_sub->sh;
    current_module="spudec_init_normal";
    vo_spudec=spudec_new_scaled(NULL, mpctx->sh_video->disp_w, mpctx->sh_video->disp_h, sh->extradata, sh->extradata_len);
    spudec_set_font_factor(vo_spudec,font_factor);
  }

  if (vo_spudec!=NULL) {
    mpctx->initialized_flags|=INITIALIZED_SPUDEC;
    mp_property_do("sub_forced_only", M_PROPERTY_SET, &forced_subs_only, mpctx);
  }
}

/*
 * In Mac OS X the SDL-lib is built upon Cocoa. The easiest way to
 * make it all work is to use the builtin SDL-bootstrap code, which
 * will be done automatically by replacing our main() if we include SDL.h.
 */
#if defined(__APPLE__) && defined(CONFIG_SDL)
#ifdef CONFIG_SDL_SDL_H
#include <SDL/SDL.h>
#else
#include <SDL.h>
#endif
#endif

/**
 * \brief append a formatted string
 * \param buf buffer to print into
 * \param pos position of terminating 0 in buf
 * \param len maximum number of characters in buf, not including terminating 0
 * \param format printf format string
 */
static void saddf(char *buf, unsigned *pos, int len, const char *format, ...)
{
  va_list va;
  va_start(va, format);
  *pos += vsnprintf(&buf[*pos], len - *pos, format, va);
  va_end(va);
  if (*pos >= len ) {
    buf[len] = 0;
    *pos = len;
  }
}

/**
 * \brief append time in the hh:mm:ss.f format
 * \param buf buffer to print into
 * \param pos position of terminating 0 in buf
 * \param len maximum number of characters in buf, not including terminating 0
 * \param time time value to convert/append
 */
static void sadd_hhmmssf(char *buf, unsigned *pos, int len, float time) {
  long tenths = 10 * time;
  int f1 = tenths % 10;
  int ss = (tenths /  10) % 60;
  int mm = (tenths / 600) % 60;
  int hh = tenths / 36000;
  if (time <= 0) {
    saddf(buf, pos, len, "unknown");
    return;
  }
  if (hh > 0)
    saddf(buf, pos, len, "%2d:", hh);
  if (hh > 0 || mm > 0)
    saddf(buf, pos, len, "%02d:", mm);
  saddf(buf, pos, len, "%02d.%1d", ss, f1);
}

static void print_status(struct MPContext *mpctx, double a_pos, bool at_frame)
{
    struct MPOpts *opts = &mpctx->opts;
  sh_video_t * const sh_video = mpctx->sh_video;

  if (mpctx->sh_audio && a_pos == MP_NOPTS_VALUE)
      a_pos = playing_audio_pts(mpctx);
  if (mpctx->sh_audio && sh_video && at_frame) {
      mpctx->last_av_difference = a_pos - sh_video->pts - audio_delay;
      if (mpctx->time_frame > 0)
          mpctx->last_av_difference += mpctx->time_frame * opts->playback_speed;
      if (mpctx->last_av_difference > 0.5 && drop_frame_cnt > 50
          && !mpctx->drop_message_shown) {
          mp_tmsg(MSGT_AVSYNC,MSGL_WARN,SystemTooSlow);
          mpctx->drop_message_shown = true;
      }
  }
  if (quiet)
      return;


  int width;
  char *line;
  unsigned pos = 0;
  get_screen_size();
  if (screen_width > 0)
    width = screen_width;
  else
  width = 80;
#if defined(__MINGW32__) || defined(__CYGWIN__) || defined(__OS2__)
  /* Windows command line is broken (MinGW's rxvt works, but we
   * should not depend on that). */
  width--;
#endif
  line = malloc(width + 1); // one additional char for the terminating null

  // Audio time
  if (mpctx->sh_audio) {
    saddf(line, &pos, width, "A:%6.1f ", a_pos);
    if (!sh_video) {
      float len = demuxer_get_time_length(mpctx->demuxer);
      saddf(line, &pos, width, "(");
      sadd_hhmmssf(line, &pos, width, a_pos);
      saddf(line, &pos, width, ") of %.1f (", len);
      sadd_hhmmssf(line, &pos, width, len);
      saddf(line, &pos, width, ") ");
    }
  }

  // Video time
  if (sh_video)
    saddf(line, &pos, width, "V:%6.1f ", sh_video->pts);

  // A-V sync
  if (mpctx->sh_audio && sh_video)
    saddf(line, &pos, width, "A-V:%7.3f ct:%7.3f ",
          mpctx->last_av_difference, mpctx->total_avsync_change);

  // Video stats
  if (sh_video)
    saddf(line, &pos, width, "%3d/%3d ",
      (int)sh_video->num_frames,
      (int)sh_video->num_frames_decoded);

  // CPU usage
  if (sh_video) {
    if (sh_video->timer > 0.5)
      saddf(line, &pos, width, "%2d%% %2d%% %4.1f%% ",
        (int)(100.0*video_time_usage*opts->playback_speed/(double)sh_video->timer),
        (int)(100.0*vout_time_usage*opts->playback_speed/(double)sh_video->timer),
        (100.0*audio_time_usage*opts->playback_speed/(double)sh_video->timer));
    else
      saddf(line, &pos, width, "??%% ??%% ??,?%% ");
  } else if (mpctx->sh_audio) {
    if (mpctx->delay > 0.5)
      saddf(line, &pos, width, "%4.1f%% ",
        100.0*audio_time_usage/(double)mpctx->delay);
    else
      saddf(line, &pos, width, "??,?%% ");
  }

  // VO stats
  if (sh_video)
    saddf(line, &pos, width, "%d %d ", drop_frame_cnt, output_quality);

#ifdef CONFIG_STREAM_CACHE
  // cache stats
  if (stream_cache_size > 0)
    saddf(line, &pos, width, "%d%% ", cache_fill_status);
#endif

  // other
  if (opts->playback_speed != 1)
    saddf(line, &pos, width, "%4.2fx ", opts->playback_speed);

  // end
  if (erase_to_end_of_line) {
    line[pos] = 0;
    mp_msg(MSGT_STATUSLINE, MSGL_STATUS, "%s%s\r", line, erase_to_end_of_line);
  } else {
    memset(&line[pos], ' ', width - pos);
    line[width] = 0;
    mp_msg(MSGT_STATUSLINE, MSGL_STATUS, "%s\r", line);
  }
  free(line);
}

/**
 * \brief build a chain of audio filters that converts the input format
 * to the ao's format, taking into account the current playback_speed.
 * \param sh_audio describes the requested input format of the chain.
 * \param ao_data describes the requested output format of the chain.
 */
int build_afilter_chain(struct MPContext *mpctx, sh_audio_t *sh_audio, ao_data_t *ao_data)
{
    struct MPOpts *opts = &mpctx->opts;
  int new_srate;
  int result;
  if (!sh_audio)
  {
    mpctx->mixer.afilter = NULL;
    return 0;
  }
  if(af_control_any_rev(sh_audio->afilter,
                        AF_CONTROL_PLAYBACK_SPEED | AF_CONTROL_SET,
                        &opts->playback_speed)) {
    new_srate = sh_audio->samplerate;
  } else {
    new_srate = sh_audio->samplerate * opts->playback_speed;
    if (new_srate != ao_data->samplerate) {
      // limits are taken from libaf/af_resample.c
      if (new_srate < 8000)
        new_srate = 8000;
      if (new_srate > 192000)
        new_srate = 192000;
      opts->playback_speed = (float)new_srate / (float)sh_audio->samplerate;
    }
  }
  result =  init_audio_filters(sh_audio, new_srate,
           &ao_data->samplerate, &ao_data->channels, &ao_data->format);
  mpctx->mixer.afilter = sh_audio->afilter;
  return result;
}


typedef struct mp_osd_msg mp_osd_msg_t;
struct mp_osd_msg {
    /// Previous message on the stack.
    mp_osd_msg_t* prev;
    /// Message text.
    char msg[128];
    int  id,level,started;
    /// Display duration in ms.
    unsigned  time;
};

/// OSD message stack.
static mp_osd_msg_t* osd_msg_stack = NULL;

/**
 *  \brief Add a message on the OSD message stack
 *
 *  If a message with the same id is already present in the stack
 *  it is pulled on top of the stack, otherwise a new message is created.
 *
 */
static void set_osd_msg_va(int id, int level, int time, const char *fmt,
                           va_list ap)
{
    mp_osd_msg_t *msg,*last=NULL;
    int r;

    // look if the id is already in the stack
    for(msg = osd_msg_stack ; msg && msg->id != id ;
	last = msg, msg = msg->prev);
    // not found: alloc it
    if(!msg) {
        msg = calloc(1,sizeof(mp_osd_msg_t));
        msg->prev = osd_msg_stack;
        osd_msg_stack = msg;
    } else if(last) { // found, but it's not on top of the stack
        last->prev = msg->prev;
        msg->prev = osd_msg_stack;
        osd_msg_stack = msg;
    }
    // write the msg
    r = vsnprintf(msg->msg, 128, fmt, ap);
    if(r >= 128) msg->msg[127] = 0;
    // set id and time
    msg->id = id;
    msg->level = level;
    msg->time = time;

}

void set_osd_msg(int id, int level, int time, const char *fmt, ...)
{
    va_list ap;
    va_start(ap, fmt);
    set_osd_msg_va(id, level, time, fmt, ap);
    va_end(ap);
}

void set_osd_tmsg(int id, int level, int time, const char *fmt, ...)
{
    va_list ap;
    va_start(ap, fmt);
    set_osd_msg_va(id, level, time, mp_gtext(fmt), ap);
    va_end(ap);
}


/**
 *  \brief Remove a message from the OSD stack
 *
 *  This function can be used to get rid of a message right away.
 *
 */

void rm_osd_msg(int id) {
    mp_osd_msg_t *msg,*last=NULL;

    // Search for the msg
    for(msg = osd_msg_stack ; msg && msg->id != id ;
	last = msg, msg = msg->prev);
    if(!msg) return;

    // Detach it from the stack and free it
    if(last)
        last->prev = msg->prev;
    else
        osd_msg_stack = msg->prev;
    free(msg);
}

/**
 *  \brief Remove all messages from the OSD stack
 *
 */

static void clear_osd_msgs(void) {
    mp_osd_msg_t* msg = osd_msg_stack, *prev = NULL;
    while(msg) {
        prev = msg->prev;
        free(msg);
        msg = prev;
    }
    osd_msg_stack = NULL;
}

/**
 *  \brief Get the current message from the OSD stack.
 *
 *  This function decrements the message timer and destroys the old ones.
 *  The message that should be displayed is returned (if any).
 *
 */

static mp_osd_msg_t* get_osd_msg(struct MPContext *mpctx)
{
    struct MPOpts *opts = &mpctx->opts;
    mp_osd_msg_t *msg,*prev,*last = NULL;
    static unsigned last_update = 0;
    unsigned now = GetTimerMS();
    unsigned diff;
    char hidden_dec_done = 0;

    if (mpctx->osd_visible) {
	// 36000000 means max timed visibility is 1 hour into the future, if
	// the difference is greater assume it's wrapped around from below 0
        if (mpctx->osd_visible - now > 36000000) {
            mpctx->osd_visible = 0;
	    vo_osd_progbar_type = -1; // disable
	    vo_osd_changed(OSDTYPE_PROGBAR);
            mpctx->osd_function = mpctx->paused ? OSD_PAUSE : OSD_PLAY;
	}
    }
    if (mpctx->osd_show_percentage_until - now > 36000000)
        mpctx->osd_show_percentage_until = 0;

    if(!last_update) last_update = now;
    diff = now >= last_update ? now - last_update : 0;

    last_update = now;

    // Look for the first message in the stack with high enough level.
    for(msg = osd_msg_stack ; msg ; last = msg, msg = prev) {
        prev = msg->prev;
        if (msg->level > opts->osd_level && hidden_dec_done)
            continue;
        // The message has a high enough level or it is the first hidden one
        // in both cases we decrement the timer or kill it.
        if(!msg->started || msg->time > diff) {
            if(msg->started) msg->time -= diff;
            else msg->started = 1;
            // display it
            if (msg->level <= opts->osd_level)
                return msg;
            hidden_dec_done = 1;
            continue;
        }
        // kill the message
        free(msg);
        if(last) {
            last->prev = prev;
            msg = last;
        } else {
            osd_msg_stack = prev;
            msg = NULL;
        }
    }
    // Nothing found
    return NULL;
}

/**
 * \brief Display the OSD bar.
 *
 * Display the OSD bar or fall back on a simple message.
 *
 */

void set_osd_bar(struct MPContext *mpctx, int type,const char* name,double min,double max,double val) {
    struct MPOpts *opts = &mpctx->opts;
    if (opts->osd_level < 1)
        return;

    if(mpctx->sh_video) {
        mpctx->osd_visible = (GetTimerMS() + 1000) | 1;
        vo_osd_progbar_type = type;
        vo_osd_progbar_value = 256*(val-min)/(max-min);
        vo_osd_changed(OSDTYPE_PROGBAR);
        return;
    }

    set_osd_msg(OSD_MSG_BAR, 1, opts->osd_duration, "%s: %d %%",
                name, ROUND(100*(val-min)/(max-min)));
}

/**
 * \brief Display text subtitles on the OSD
 */
void set_osd_subtitle(struct MPContext *mpctx, subtitle *subs)
{
    int i;
    vo_sub = subs;
    vo_osd_changed(OSDTYPE_SUBTITLE);
    if (!mpctx->sh_video) {
        // reverse order, since newest set_osd_msg is displayed first
        for (i = SUB_MAX_TEXT - 1; i >= 0; i--) {
            if (!subs || i >= subs->lines || !subs->text[i])
                rm_osd_msg(OSD_MSG_SUB_BASE + i);
            else {
                // HACK: currently display time for each sub line except the last is set to 2 seconds.
                int display_time = i == subs->lines - 1 ? 180000 : 2000;
                set_osd_msg(OSD_MSG_SUB_BASE + i, 1, display_time, "%s", subs->text[i]);
            }
        }
    }
}

/**
 * \brief Update the OSD message line.
 *
 * This function displays the current message on the vo OSD or on the term.
 * If the stack is empty and the OSD level is high enough the timer
 * is displayed (only on the vo OSD).
 *
 */

static void update_osd_msg(struct MPContext *mpctx)
{
    struct MPOpts *opts = &mpctx->opts;
    mp_osd_msg_t *msg;
    struct osd_state *osd = mpctx->osd;
    char osd_text_timer[128];

    if (mpctx->add_osd_seek_info) {
        double percentage;
        if (mpctx->timeline && mpctx->sh_video)
            percentage = mpctx->sh_video->pts * 100 /
                mpctx->timeline[mpctx->num_timeline_parts].start;
        else
            percentage = demuxer_get_percent_pos(mpctx->demuxer);
        set_osd_bar(mpctx, 0, "Position", 0, 100, percentage);
        if (mpctx->sh_video)
            mpctx->osd_show_percentage_until = (GetTimerMS() + 1000) | 1;
        mpctx->add_osd_seek_info = false;
    }

    // Look if we have a msg
    if((msg = get_osd_msg(mpctx))) {
        if (strcmp(osd->osd_text, msg->msg)) {
            strncpy(osd->osd_text, msg->msg, 127);
            if(mpctx->sh_video) vo_osd_changed(OSDTYPE_OSD); else
            if(term_osd) mp_msg(MSGT_CPLAYER,MSGL_STATUS,"%s%s\n",term_osd_esc,msg->msg);
        }
        return;
    }

    if(mpctx->sh_video) {
        // fallback on the timer
        if (opts->osd_level >= 2) {
            int len;
            if (mpctx->timeline)
                len = mpctx->timeline[mpctx->num_timeline_parts].start;
            else
                len = demuxer_get_time_length(mpctx->demuxer);
            int percentage = -1;
            char percentage_text[10];
            int pts = demuxer_get_current_time(mpctx->demuxer);

            if (mpctx->osd_show_percentage_until)
                if (mpctx->timeline)
                    percentage = mpctx->sh_video->pts * 100 /
                        mpctx->timeline[mpctx->num_timeline_parts].start;
                else
                    percentage = demuxer_get_percent_pos(mpctx->demuxer);

            if (percentage >= 0)
                snprintf(percentage_text, 9, " (%d%%)", percentage);
            else
                percentage_text[0] = 0;

            if (opts->osd_level == 3)
                snprintf(osd_text_timer, 63,
                         "%c %02d:%02d:%02d / %02d:%02d:%02d%s",
                         mpctx->osd_function,pts/3600,(pts/60)%60,pts%60,
                         len/3600,(len/60)%60,len%60,percentage_text);
            else
                snprintf(osd_text_timer, 63, "%c %02d:%02d:%02d%s",
                         mpctx->osd_function,pts/3600,(pts/60)%60,
                         pts%60,percentage_text);
        } else
            osd_text_timer[0]=0;

        if (strcmp(osd->osd_text, osd_text_timer)) {
            strncpy(osd->osd_text, osd_text_timer, 63);
            vo_osd_changed(OSDTYPE_OSD);
        }
        return;
    }

    // Clear the term osd line
    if (term_osd && osd->osd_text[0]) {
        osd->osd_text[0] = 0;
        printf("%s\n",term_osd_esc);
    }
}

///@}
// OSDMsgStack


void reinit_audio_chain(struct MPContext *mpctx)
{
    struct MPOpts *opts = &mpctx->opts;
    if (!mpctx->sh_audio)
        return;
    current_module="init_audio_codec";
    mp_msg(MSGT_CPLAYER,MSGL_INFO,"==========================================================================\n");
    if(!init_best_audio_codec(mpctx->sh_audio,audio_codec_list,audio_fm_list)){
        goto init_error;
    }
    mpctx->initialized_flags|=INITIALIZED_ACODEC;
    mp_msg(MSGT_CPLAYER,MSGL_INFO,"==========================================================================\n");


    current_module="af_preinit";
    ao_data.samplerate=force_srate;
    ao_data.channels=0;
    ao_data.format=audio_output_format;
#if 1
    // first init to detect best values
    if(!init_audio_filters(mpctx->sh_audio,   // preliminary init
                           // input:
                           mpctx->sh_audio->samplerate,
                           // output:
                           &ao_data.samplerate, &ao_data.channels, &ao_data.format)){
        mp_tmsg(MSGT_CPLAYER,MSGL_ERR, "Error at audio filter chain "
                "pre-init!\n");
        exit_player(mpctx, EXIT_ERROR);
    }
#endif
    current_module="ao2_init";
    mpctx->audio_out = init_best_audio_out(opts->audio_driver_list,
                                           0, // plugin flag
                                           ao_data.samplerate,
                                           ao_data.channels,
                                           ao_data.format, 0);
    if(!mpctx->audio_out){
        mp_tmsg(MSGT_CPLAYER,MSGL_ERR,"Could not open/initialize audio device -> no sound.\n");
        goto init_error;
    }
    mpctx->initialized_flags|=INITIALIZED_AO;
    mp_msg(MSGT_CPLAYER,MSGL_INFO,"AO: [%s] %dHz %dch %s (%d bytes per sample)\n",
           mpctx->audio_out->info->short_name,
           ao_data.samplerate, ao_data.channels,
           af_fmt2str_short(ao_data.format),
           af_fmt2bits(ao_data.format)/8 );
    mp_msg(MSGT_CPLAYER,MSGL_V,"AO: Description: %s\nAO: Author: %s\n",
           mpctx->audio_out->info->name, mpctx->audio_out->info->author);
    if(strlen(mpctx->audio_out->info->comment) > 0)
        mp_msg(MSGT_CPLAYER,MSGL_V,"AO: Comment: %s\n", mpctx->audio_out->info->comment);
    // init audio filters:
#if 1
    current_module="af_init";
    if(!build_afilter_chain(mpctx, mpctx->sh_audio, &ao_data)) {
        mp_tmsg(MSGT_CPLAYER,MSGL_ERR,"Couldn't find matching filter/ao format!\n");
        goto init_error;
    }
#endif
    mpctx->mixer.audio_out = mpctx->audio_out;
    mpctx->mixer.volstep = volstep;
    return;

init_error:
    uninit_player(mpctx, INITIALIZED_ACODEC|INITIALIZED_AO); // close codec and possibly AO
    mpctx->sh_audio=mpctx->d_audio->sh=NULL; // -> nosound
    mpctx->d_audio->id = -2;
}


///@}
// Command2Property


// Return pts value corresponding to the end point of audio written to the
// ao so far.
static double written_audio_pts(struct MPContext *mpctx)
{
    sh_audio_t *sh_audio = mpctx->sh_audio;
    demux_stream_t *d_audio = mpctx->d_audio;
    double buffered_output;
    // first calculate the end pts of audio that has been output by decoder
    double a_pts = sh_audio->pts;
    if (a_pts != MP_NOPTS_VALUE)
	// Good, decoder supports new way of calculating audio pts.
	// sh_audio->pts is the timestamp of the latest input packet with
	// known pts that the decoder has decoded. sh_audio->pts_bytes is
	// the amount of bytes the decoder has written after that timestamp.
	a_pts += sh_audio->pts_bytes / (double) sh_audio->o_bps;
    else {
	// Decoder doesn't support new way of calculating pts (or we're
	// being called before it has decoded anything with known timestamp).
	// Use the old method of audio pts calculation: take the timestamp
	// of last packet with known pts the decoder has read data from,
	// and add amount of bytes read after the beginning of that packet
	// divided by input bps. This will be inaccurate if the input/output
	// ratio is not constant for every audio packet or if it is constant
	// but not accurately known in sh_audio->i_bps.

	a_pts = d_audio->pts;
	// ds_tell_pts returns bytes read after last timestamp from
	// demuxing layer, decoder might use sh_audio->a_in_buffer for bytes
	// it has read but not decoded
	if (sh_audio->i_bps)
	    a_pts += (ds_tell_pts(d_audio) - sh_audio->a_in_buffer_len) /
		(double)sh_audio->i_bps;
    }
    // Now a_pts hopefully holds the pts for end of audio from decoder.
    // Substract data in buffers between decoder and audio out.

    // Decoded but not filtered
    a_pts -= sh_audio->a_buffer_len / (double)sh_audio->o_bps;

    // Data buffered in audio filters, measured in bytes of "missing" output
    buffered_output = af_calc_delay(sh_audio->afilter);

    // Data that was ready for ao but was buffered because ao didn't fully
    // accept everything to internal buffers yet
    buffered_output += sh_audio->a_out_buffer_len;

    // Filters divide audio length by playback_speed, so multiply by it
    // to get the length in original units without speedup or slowdown
    a_pts -= buffered_output * mpctx->opts.playback_speed / ao_data.bps;

    return a_pts + mpctx->video_offset;
}

// Return pts value corresponding to currently playing audio.
double playing_audio_pts(struct MPContext *mpctx)
{
    return written_audio_pts(mpctx) - mpctx->opts.playback_speed *
	mpctx->audio_out->get_delay();
}

static int check_framedrop(struct MPContext *mpctx, double frame_time) {
    struct MPOpts *opts = &mpctx->opts;
	// check for frame-drop:
	current_module = "check_framedrop";
	if (mpctx->sh_audio && !mpctx->d_audio->eof) {
	    static int dropped_frames;
	    float delay = opts->playback_speed*mpctx->audio_out->get_delay();
	    float d = delay-mpctx->delay;
	    ++total_frame_cnt;
	    // we should avoid dropping too many frames in sequence unless we
	    // are too late. and we allow 100ms A-V delay here:
	    if (d < -dropped_frames*frame_time-0.100 && !mpctx->paused
                && !mpctx->update_video_immediately) {
		++drop_frame_cnt;
		++dropped_frames;
		return frame_dropping;
	    } else
		dropped_frames = 0;
	}
	return 0;
}


#ifdef HAVE_RTC
    int rtc_fd = -1;
#endif

static float timing_sleep(struct MPContext *mpctx, float time_frame)
{
#ifdef HAVE_RTC
    if (rtc_fd >= 0){
	// -------- RTC -----------
	current_module="sleep_rtc";
        while (time_frame > 0.000) {
	    unsigned long rtc_ts;
	    if (read(rtc_fd, &rtc_ts, sizeof(rtc_ts)) <= 0)
		mp_tmsg(MSGT_CPLAYER, MSGL_ERR, "Linux RTC read error: %s\n", strerror(errno));
            time_frame -= get_relative_time(mpctx);
	}
    } else
#endif
    {
	// assume kernel HZ=100 for softsleep, works with larger HZ but with
	// unnecessarily high CPU usage
	float margin = softsleep ? 0.011 : 0;
	current_module = "sleep_timer";
	while (time_frame > margin) {
	    usec_sleep(1000000 * (time_frame - margin));
            time_frame -= get_relative_time(mpctx);
	}
	if (softsleep){
	    current_module = "sleep_soft";
	    if (time_frame < 0)
		mp_tmsg(MSGT_AVSYNC, MSGL_WARN, "Warning! Softsleep underflow!\n");
	    while (time_frame > 0)
                time_frame -= get_relative_time(mpctx); // burn the CPU
	}
    }
    return time_frame;
}

static void select_subtitle(MPContext *mpctx)
{
    struct MPOpts *opts = &mpctx->opts;
  // find the best sub to use
  int vobsub_index_id = vobsub_get_index_by_id(vo_vobsub, vobsub_id);
  mpctx->global_sub_pos = -1; // no subs by default
  if (vobsub_index_id >= 0) {
    // if user asks for a vobsub id, use that first.
    mpctx->global_sub_pos = mpctx->global_sub_indices[SUB_SOURCE_VOBSUB] + vobsub_index_id;
  } else if (opts->sub_id >= 0 && mpctx->global_sub_indices[SUB_SOURCE_DEMUX] >= 0) {
    // if user asks for a dvd sub id, use that next.
    mpctx->global_sub_pos = mpctx->global_sub_indices[SUB_SOURCE_DEMUX] + opts->sub_id;
  } else if (mpctx->global_sub_indices[SUB_SOURCE_SUBS] >= 0) {
    // if there are text subs to use, use those.  (autosubs come last here)
    mpctx->global_sub_pos = mpctx->global_sub_indices[SUB_SOURCE_SUBS];
  } else if (opts->sub_id == -1 && mpctx->global_sub_indices[SUB_SOURCE_DEMUX] >= 0) {
    // finally select subs by language and container hints
    if (opts->sub_id == -1 && dvdsub_lang)
      opts->sub_id = demuxer_sub_track_by_lang(mpctx->demuxer, dvdsub_lang);
    if (opts->sub_id == -1)
      opts->sub_id = demuxer_default_sub_track(mpctx->demuxer);
    if (opts->sub_id >= 0)
      mpctx->global_sub_pos = mpctx->global_sub_indices[SUB_SOURCE_DEMUX] + opts->sub_id;
  }
  // rather than duplicate code, use the SUB_SELECT handler to init the right one.
  mpctx->global_sub_pos--;
  mp_property_do("sub",M_PROPERTY_STEP_UP,NULL, mpctx);
}

#ifdef CONFIG_DVDNAV
#ifndef FF_B_TYPE
#define FF_B_TYPE 3
#endif
/// store decoded video image
static mp_image_t * mp_dvdnav_copy_mpi(mp_image_t *to_mpi,
                                       mp_image_t *from_mpi) {
    mp_image_t *mpi;

    /// Do not store B-frames
    if (from_mpi->pict_type == FF_B_TYPE)
        return to_mpi;

    if (to_mpi &&
        to_mpi->w == from_mpi->w &&
        to_mpi->h == from_mpi->h &&
        to_mpi->imgfmt == from_mpi->imgfmt)
        mpi = to_mpi;
    else {
        if (to_mpi)
            free_mp_image(to_mpi);
        if (from_mpi->w == 0 || from_mpi->h == 0)
            return NULL;
        mpi = alloc_mpi(from_mpi->w,from_mpi->h,from_mpi->imgfmt);
    }

    copy_mpi(mpi,from_mpi);
    return mpi;
}

static void mp_dvdnav_reset_stream (MPContext *ctx) {
    struct MPOpts *opts = &ctx->opts;
    if (ctx->sh_video) {
        /// clear video pts
        ctx->d_video->pts = 0.0f;
        ctx->sh_video->pts = 0.0f;
        ctx->sh_video->i_pts = 0.0f;
        ctx->sh_video->last_pts = 0.0f;
        ctx->sh_video->num_buffered_pts = 0;
        ctx->sh_video->num_frames = 0;
        ctx->sh_video->num_frames_decoded = 0;
        ctx->sh_video->timer = 0.0f;
        ctx->sh_video->stream_delay = 0.0f;
        ctx->sh_video->timer = 0;
        ctx->demuxer->stream_pts = MP_NOPTS_VALUE;
    }

    if (ctx->sh_audio) {
        /// free audio packets and reset
        ds_free_packs(ctx->d_audio);
        audio_delay -= ctx->sh_audio->stream_delay;
        ctx->delay =- audio_delay;
        ctx->audio_out->reset();
        resync_audio_stream(ctx->sh_audio);
    }

    audio_delay = 0.0f;
    ctx->global_sub_size = ctx->global_sub_indices[SUB_SOURCE_DEMUX] + mp_dvdnav_number_of_subs(ctx->stream);
    if (dvdsub_lang && opts->sub_id == dvdsub_lang_id) {
        dvdsub_lang_id = mp_dvdnav_sid_from_lang(ctx->stream, dvdsub_lang);
        if (dvdsub_lang_id != opts->sub_id) {
            opts->sub_id = dvdsub_lang_id;
            select_subtitle(ctx);
        }
    }

    /// clear all EOF related flags
    ctx->d_video->eof = ctx->d_audio->eof = ctx->stream->eof = 0;
}

/// Restore last decoded DVDNAV (still frame)
static mp_image_t *mp_dvdnav_restore_smpi(struct MPContext *mpctx,
                                          int *in_size,
                                          unsigned char **start,
                                          mp_image_t *decoded_frame)
{
    if (mpctx->stream->type != STREAMTYPE_DVDNAV)
        return decoded_frame;

    /// a change occured in dvdnav stream
    if (mp_dvdnav_cell_has_changed(mpctx->stream,0)) {
        mp_dvdnav_read_wait(mpctx->stream, 1, 1);
        mp_dvdnav_context_free(mpctx);
        mp_dvdnav_reset_stream(mpctx);
        mp_dvdnav_read_wait(mpctx->stream, 0, 1);
        mp_dvdnav_cell_has_changed(mpctx->stream,1);
    }

    if (*in_size < 0) {
        float len;

        /// Display still frame, if any
        if (mpctx->nav_smpi && !mpctx->nav_buffer)
            decoded_frame = mpctx->nav_smpi;

        /// increment video frame : continue playing after still frame
        len = demuxer_get_time_length(mpctx->demuxer);
        if (mpctx->sh_video->pts >= len &&
            mpctx->sh_video->pts > 0.0 && len > 0.0) {
            mp_dvdnav_skip_still(mpctx->stream);
            mp_dvdnav_skip_wait(mpctx->stream);
        }
        mpctx->sh_video->pts += 1 / mpctx->sh_video->fps;

        if (mpctx->nav_buffer) {
            *start = mpctx->nav_start;
            *in_size = mpctx->nav_in_size;
            if (mpctx->nav_start)
                memcpy(*start,mpctx->nav_buffer,mpctx->nav_in_size);
        }
    }

    return decoded_frame;
}

/// Save last decoded DVDNAV (still frame)
static void mp_dvdnav_save_smpi(struct MPContext *mpctx, int in_size,
                                unsigned char *start,
                                mp_image_t *decoded_frame)
{
    if (mpctx->stream->type != STREAMTYPE_DVDNAV)
        return;

    if (mpctx->nav_buffer)
        free(mpctx->nav_buffer);

    mpctx->nav_buffer = malloc(in_size);
    mpctx->nav_start = start;
    mpctx->nav_in_size = mpctx->nav_buffer ? in_size : -1;
    if (mpctx->nav_buffer)
        memcpy(mpctx->nav_buffer,start,in_size);

    if (decoded_frame && mpctx->nav_smpi != decoded_frame)
        mpctx->nav_smpi = mp_dvdnav_copy_mpi(mpctx->nav_smpi,decoded_frame);
}
#endif /* CONFIG_DVDNAV */

/* Modify video timing to match the audio timeline. There are two main
 * reasons this is needed. First, video and audio can start from different
 * positions at beginning of file or after a seek (MPlayer starts both
 * immediately even if they have different pts). Second, the file can have
 * audio timestamps that are inconsistent with the duration of the audio
 * packets, for example two consecutive timestamp values differing by
 * one second but only a packet with enough samples for half a second
 * of playback between them.
 */
static void adjust_sync(struct MPContext *mpctx, double frame_time)
{
    current_module = "av_sync";

    if (!mpctx->sh_audio)
        return;

    double a_pts = written_audio_pts(mpctx) - mpctx->delay;
    double v_pts = mpctx->sh_video->pts;
    double av_delay = a_pts - v_pts;
    // Try to sync vo_flip() so it will *finish* at given time
    av_delay += mpctx->last_vo_flip_duration;
    av_delay -= audio_delay;   // This much pts difference is desired

    double change = av_delay * 0.1;
    double max_change = default_max_pts_correction >= 0 ?
        default_max_pts_correction : frame_time * 0.1;
    if (change < -max_change)
        change = -max_change;
    else if (change > max_change)
        change = max_change;
    mpctx->delay += change;
    mpctx->total_avsync_change += change;
}

static int fill_audio_out_buffers(struct MPContext *mpctx)
{
    struct MPOpts *opts = &mpctx->opts;
    unsigned int t;
    double tt;
    int playsize;
    int playflags=0;
    int audio_eof=0;
    sh_audio_t * const sh_audio = mpctx->sh_audio;

    current_module="play_audio";

    while (1) {
	int sleep_time;
	// all the current uses of ao_data.pts seem to be in aos that handle
	// sync completely wrong; there should be no need to use ao_data.pts
	// in get_space()
	ao_data.pts = ((mpctx->sh_video?mpctx->sh_video->timer:0)+mpctx->delay)*90000.0;
	playsize = mpctx->audio_out->get_space();
	if (mpctx->sh_video || playsize >= ao_data.outburst)
	    break;

	// handle audio-only case:
	// this is where mplayer sleeps during audio-only playback
	// to avoid 100% CPU use
	sleep_time = (ao_data.outburst - playsize) * 1000 / ao_data.bps;
	if (sleep_time < 10) sleep_time = 10; // limit to 100 wakeups per second
	usec_sleep(sleep_time * 1000);
    }

    // Fill buffer if needed:
    current_module="decode_audio";
    t = GetTimer();
    if (decode_audio(sh_audio, playsize) < 0) // EOF or error
        if (mpctx->d_audio->eof) {
            audio_eof = 1;
            if (sh_audio->a_out_buffer_len == 0)
                return 0;
        }
    t = GetTimer() - t;
    tt = t*0.000001f; audio_time_usage+=tt;
    if (playsize > sh_audio->a_out_buffer_len) {
        playsize = sh_audio->a_out_buffer_len;
        if (audio_eof)
            playflags |= AOPLAY_FINAL_CHUNK;
    }
    if (!playsize)
        return 1;

    // play audio:
    current_module="play_audio";

    // Is this pts value actually useful for the aos that access it?
    // They're obviously badly broken in the way they handle av sync;
    // would not having access to this make them more broken?
    ao_data.pts = ((mpctx->sh_video?mpctx->sh_video->timer:0)+mpctx->delay)*90000.0;
    playsize = mpctx->audio_out->play(sh_audio->a_out_buffer, playsize, playflags);

    if (playsize > 0) {
        sh_audio->a_out_buffer_len -= playsize;
        memmove(sh_audio->a_out_buffer, &sh_audio->a_out_buffer[playsize],
                sh_audio->a_out_buffer_len);
        mpctx->delay += opts->playback_speed*playsize/(double)ao_data.bps;
    }
    else if (audio_eof && mpctx->audio_out->get_delay() < .04) {
        // Sanity check to avoid hanging in case current ao doesn't output
        // partial chunks and doesn't check for AOPLAY_FINAL_CHUNK
        mp_msg(MSGT_CPLAYER, MSGL_WARN, "Audio output truncated at end.\n");
        sh_audio->a_out_buffer_len = 0;
    }

    return 1;
}

static int sleep_until_update(struct MPContext *mpctx, float *time_frame,
                              float *aq_sleep_time)
{
    struct MPOpts *opts = &mpctx->opts;
    int frame_time_remaining = 0;
    current_module="calc_sleep_time";

    *time_frame -= get_relative_time(mpctx); // reset timer

    if (mpctx->sh_audio && !mpctx->d_audio->eof) {
	float delay = mpctx->audio_out->get_delay();
	mp_dbg(MSGT_AVSYNC, MSGL_DBG2, "delay=%f\n", delay);

	if (autosync) {
	    /*
	     * Adjust this raw delay value by calculating the expected
	     * delay for this frame and generating a new value which is
	     * weighted between the two.  The higher autosync is, the
	     * closer to the delay value gets to that which "-nosound"
	     * would have used, and the longer it will take for A/V
	     * sync to settle at the right value (but it eventually will.)
	     * This settling time is very short for values below 100.
	     */
	    float predicted = mpctx->delay / opts->playback_speed + *time_frame;
	    float difference = delay - predicted;
	    delay = predicted + difference / (float)autosync;
	}

	*time_frame = delay - mpctx->delay / opts->playback_speed;

	// delay = amount of audio buffered in soundcard/driver
	if (delay > 0.25) delay=0.25; else
	if (delay < 0.10) delay=0.10;
	if (*time_frame > delay*0.6) {
	    // sleep time too big - may cause audio drops (buffer underrun)
	    frame_time_remaining = 1;
	    *time_frame = delay*0.5;
	}
    } else {
	// If we're lagging more than 200 ms behind the right playback rate,
	// don't try to "catch up".
	// If benchmark is set always output frames as fast as possible
	// without sleeping.
	if (*time_frame < -0.2 || benchmark)
	    *time_frame = 0;
    }

    *aq_sleep_time += *time_frame;


    //============================== SLEEP: ===================================

    *time_frame -= mpctx->video_out->flip_queue_offset;
    // flag 256 means: libvo driver does its timing (dvb card)
    if (*time_frame > 0.001 && !(mpctx->sh_video->output_flags&256))
	*time_frame = timing_sleep(mpctx, *time_frame);
    *time_frame += mpctx->video_out->flip_queue_offset;
    return frame_time_remaining;
}

int reinit_video_chain(struct MPContext *mpctx)
{
    struct MPOpts *opts = &mpctx->opts;
    sh_video_t * const sh_video = mpctx->sh_video;
    double ar=-1.0;
    //================== Init VIDEO (codec & libvo) ==========================
    if (!opts->fixed_vo || !(mpctx->initialized_flags & INITIALIZED_VO)) {
    current_module="preinit_libvo";

    //shouldn't we set dvideo->id=-2 when we fail?
    //if((mpctx->video_out->preinit(vo_subdevice))!=0){
    if(!(mpctx->video_out=init_best_video_out(opts, mpctx->x11_state, mpctx->key_fifo, mpctx->input))){
      mp_tmsg(MSGT_CPLAYER,MSGL_FATAL,"Error opening/initializing the selected video_out (-vo) device.\n");
      goto err_out;
    }
    mpctx->initialized_flags|=INITIALIZED_VO;
  }

  if(stream_control(mpctx->demuxer->stream, STREAM_CTRL_GET_ASPECT_RATIO, &ar) != STREAM_UNSUPPORTED)
      mpctx->sh_video->stream_aspect = ar;
  current_module="init_video_filters";
  {
    char* vf_arg[] = { "_oldargs_", (char*)mpctx->video_out , NULL };
    sh_video->vfilter = vf_open_filter(opts, NULL,"vo",vf_arg);
  }
#ifdef CONFIG_MENU
  if(use_menu) {
    char* vf_arg[] = { "_oldargs_", menu_root, NULL };
    vf_menu = vf_open_plugin(opts,libmenu_vfs,sh_video->vfilter,"menu",vf_arg);
    if(!vf_menu) {
      mp_tmsg(MSGT_CPLAYER,MSGL_ERR,"Can't open libmenu video filter with root menu %s.\n",menu_root);
      use_menu = 0;
    }
  }
  if(vf_menu)
    sh_video->vfilter = vf_menu;
#endif

#ifdef CONFIG_ASS
  if(opts->ass_enabled) {
    int i;
    int insert = 1;
    if (opts->vf_settings)
      for (i = 0; opts->vf_settings[i].name; ++i)
        if (strcmp(opts->vf_settings[i].name, "ass") == 0) {
          insert = 0;
          break;
        }
    if (insert) {
      extern vf_info_t vf_info_ass;
      const vf_info_t* libass_vfs[] = {&vf_info_ass, NULL};
      char* vf_arg[] = {"auto", "1", NULL};
      int retcode = 0;
      struct vf_instance *vf_ass = vf_open_plugin_noerr(opts, libass_vfs,
                                                        sh_video->vfilter,
                                                        "ass", vf_arg,
                                                        &retcode);
      if (vf_ass)
        sh_video->vfilter = vf_ass;
      else if (retcode == -1) // vf_ass open() returns -1 if there's VO EOSD
          mp_msg(MSGT_CPLAYER, MSGL_V, "[ass] vf_ass not needed\n");
      else
        mp_msg(MSGT_CPLAYER,MSGL_ERR, "ASS: cannot add video filter\n");
    }
  }
#endif

  sh_video->vfilter = append_filters(sh_video->vfilter, opts->vf_settings);

#ifdef CONFIG_ASS
  if (opts->ass_enabled)
    sh_video->vfilter->control(sh_video->vfilter, VFCTRL_INIT_EOSD, ass_library);
#endif

  current_module="init_video_codec";

  mp_msg(MSGT_CPLAYER,MSGL_INFO,"==========================================================================\n");
  init_best_video_codec(sh_video,video_codec_list,video_fm_list);
  mp_msg(MSGT_CPLAYER,MSGL_INFO,"==========================================================================\n");

  if(!sh_video->initialized){
    if(!opts->fixed_vo) uninit_player(mpctx, INITIALIZED_VO);
    goto err_out;
  }

  mpctx->initialized_flags|=INITIALIZED_VCODEC;

  if (sh_video->codec)
    mp_msg(MSGT_IDENTIFY, MSGL_INFO, "ID_VIDEO_CODEC=%s\n", sh_video->codec->name);

  sh_video->last_pts = MP_NOPTS_VALUE;
  sh_video->num_buffered_pts = 0;
  sh_video->next_frame_time = 0;

  if(auto_quality>0){
    // Auto quality option enabled
    output_quality=get_video_quality_max(sh_video);
    if(auto_quality>output_quality) auto_quality=output_quality;
    else output_quality=auto_quality;
    mp_msg(MSGT_CPLAYER,MSGL_V,"AutoQ: setting quality to %d.\n",output_quality);
    set_video_quality(sh_video,output_quality);
  }

  // ========== Init display (sh_video->disp_w*sh_video->disp_h/out_fmt) ============

  current_module="init_vo";

  return 1;

err_out:
  mpctx->sh_video = mpctx->d_video->sh = NULL;
  return 0;
}

static double update_video_nocorrect_pts(struct MPContext *mpctx)
{
    struct sh_video *sh_video = mpctx->sh_video;
    double frame_time = 0;
    struct vo *video_out = mpctx->video_out;
    while (!video_out->frame_loaded) {
        current_module = "filter_video";
        // In nocorrect-pts mode there is no way to properly time these frames
        if (vo_get_buffered_frame(video_out, 0) >= 0)
            break;
        if (vf_output_queued_frame(sh_video->vfilter))
            continue;
        unsigned char *packet = NULL;
        frame_time = sh_video->next_frame_time;
        if (mpctx->update_video_immediately)
            frame_time = 0;
        int in_size = video_read_frame(sh_video, &sh_video->next_frame_time,
                                       &packet, force_fps);
        if (in_size < 0) {
#ifdef CONFIG_DVDNAV
            if (mpctx->stream->type == STREAMTYPE_DVDNAV) {
                if (mp_dvdnav_is_eof(mpctx->stream))
                    return -1;
                if (mpctx->d_video)
                    mpctx->d_video->eof = 0;
                if (mpctx->d_audio)
                    mpctx->d_audio->eof = 0;
                mpctx->stream->eof = 0;
            } else
#endif
            return -1;
        }
        if (in_size > max_framesize)
            max_framesize = in_size;
        sh_video->timer += frame_time;
        if (mpctx->sh_audio)
            mpctx->delay -= frame_time;
        // video_read_frame can change fps (e.g. for ASF video)
        vo_fps = sh_video->fps;
        int framedrop_type = check_framedrop(mpctx, frame_time);
        current_module = "decode video";

        void *decoded_frame;
#ifdef CONFIG_DVDNAV
        decoded_frame = mp_dvdnav_restore_smpi(mpctx, &in_size, &packet, NULL);
        if (in_size >= 0 && !decoded_frame)
#endif
        decoded_frame = decode_video(sh_video, packet, in_size, framedrop_type,
                                     sh_video->pts);
#ifdef CONFIG_DVDNAV
        // Save last still frame for future display
        mp_dvdnav_save_smpi(mpctx, in_size, packet, decoded_frame);
#endif
        if (decoded_frame) {
            current_module = "filter video";
            if (filter_video(sh_video, decoded_frame, sh_video->pts))
                if (!video_out->config_ok)
                    break;
        }
    }
    return frame_time;
}

static void determine_frame_pts(struct MPContext *mpctx)
{
    struct sh_video *sh_video = mpctx->sh_video;
    struct MPOpts *opts = &mpctx->opts;

    if (opts->user_pts_assoc_mode) {
        sh_video->pts_assoc_mode = opts->user_pts_assoc_mode;
    } else if (sh_video->pts_assoc_mode == 0) {
        if (sh_video->codec_reordered_pts != MP_NOPTS_VALUE)
            sh_video->pts_assoc_mode = 1;
        else
            sh_video->pts_assoc_mode = 2;
    } else {
        int probcount1 = sh_video->num_reordered_pts_problems;
        int probcount2 = sh_video->num_sorted_pts_problems;
        if (sh_video->pts_assoc_mode == 2) {
            int tmp = probcount1;
            probcount1 = probcount2;
            probcount2 = tmp;
        }
        if (probcount1 >= probcount2 * 1.5 + 2) {
            sh_video->pts_assoc_mode = 3 - sh_video->pts_assoc_mode;
            mp_msg(MSGT_CPLAYER, MSGL_V, "Switching to pts association mode "
                   "%d.\n", sh_video->pts_assoc_mode);
        }
    }
    sh_video->pts = sh_video->pts_assoc_mode == 1 ?
        sh_video->codec_reordered_pts : sh_video->sorted_pts;
}

static double update_video(struct MPContext *mpctx)
{
    struct sh_video *sh_video = mpctx->sh_video;
    struct vo *video_out = mpctx->video_out;
    sh_video->vfilter->control(sh_video->vfilter, VFCTRL_SET_OSD_OBJ,
                               mpctx->osd); // hack for vf_expand
    if (!mpctx->opts.correct_pts)
        return update_video_nocorrect_pts(mpctx);

    double pts;

    bool hit_eof = false;
    while (!video_out->frame_loaded) {
        current_module = "filter_video";
        if (vo_get_buffered_frame(video_out, hit_eof) >= 0)
            break;
        // XXX Time used in this call is not counted in any performance
        // timer now, OSD time is not updated correctly for filter-added frames
        if (vf_output_queued_frame(sh_video->vfilter))
            continue;
        if (hit_eof)
            return -1;
        unsigned char *packet = NULL;
        int in_size = ds_get_packet_pts(mpctx->d_video, &packet, &pts);
        if (pts != MP_NOPTS_VALUE)
            pts += mpctx->video_offset;
        if (in_size < 0) {
            // try to extract last frames in case of decoder lag
            in_size = 0;
            pts = 1e300;
            hit_eof = true;
        }
        if (in_size > max_framesize)
            max_framesize = in_size;
        current_module = "decode video";
        int framedrop_type = check_framedrop(mpctx, sh_video->frametime);
        void *decoded_frame = decode_video(sh_video, packet, in_size,
                                           framedrop_type, pts);
        if (decoded_frame) {
            determine_frame_pts(mpctx);
            current_module = "filter video";
            if (filter_video(sh_video, decoded_frame, sh_video->pts))
                if (!video_out->config_ok)
                    break; // We'd likely hang in this loop otherwise
        }
    }

    pts = video_out->next_pts;
    if (pts == MP_NOPTS_VALUE) {
        mp_msg(MSGT_CPLAYER, MSGL_ERR, "Video pts after filters MISSING\n");
        // Try to use decoder pts from before filters
        pts = sh_video->pts;
        if (pts == MP_NOPTS_VALUE)
            pts = sh_video->last_pts;
    }
    sh_video->pts = pts;
    if (sh_video->last_pts == MP_NOPTS_VALUE)
        sh_video->last_pts = sh_video->pts;
    else if (sh_video->last_pts > sh_video->pts) {
        mp_msg(MSGT_CPLAYER, MSGL_INFO, "Decreasing video pts: %f < %f\n",
               sh_video->pts, sh_video->last_pts);
        /* If the difference in pts is small treat it as jitter around the
         * right value (possibly caused by incorrect timestamp ordering) and
         * just show this frame immediately after the last one.
         * Treat bigger differences as timestamp resets and start counting
         * timing of later frames from the position of this one. */
        if (sh_video->last_pts - sh_video->pts > 0.5)
            sh_video->last_pts = sh_video->pts;
        else
            sh_video->pts = sh_video->last_pts;
    }
    double frame_time = sh_video->pts - sh_video->last_pts;
    sh_video->last_pts = sh_video->pts;
    sh_video->timer += frame_time;
    if (mpctx->sh_audio)
        mpctx->delay -= frame_time;
    return frame_time;
}

void pause_player(struct MPContext *mpctx)
{
    if (mpctx->paused)
        return;
    mpctx->paused = 1;
    mpctx->step_frames = 0;
    mpctx->time_frame -= get_relative_time(mpctx);

    if (mpctx->video_out && mpctx->sh_video && mpctx->video_out->config_ok)
	vo_control(mpctx->video_out, VOCTRL_PAUSE, NULL);

    if (mpctx->audio_out && mpctx->sh_audio)
	mpctx->audio_out->pause();	// pause audio, keep data if possible
}

void unpause_player(struct MPContext *mpctx)
{
    if (!mpctx->paused)
        return;
    mpctx->paused = 0;

    if (mpctx->audio_out && mpctx->sh_audio)
        mpctx->audio_out->resume();	// resume audio
    if (mpctx->video_out && mpctx->sh_video && mpctx->video_out->config_ok
        && !mpctx->step_frames)
        vo_control(mpctx->video_out, VOCTRL_RESUME, NULL);	// resume video
    (void)get_relative_time(mpctx);	// ignore time that passed during pause
}

void add_step_frame(struct MPContext *mpctx)
{
    mpctx->step_frames++;
    if (mpctx->video_out && mpctx->sh_video && mpctx->video_out->config_ok)
	vo_control(mpctx->video_out, VOCTRL_PAUSE, NULL);
    unpause_player(mpctx);
}

static void pause_loop(struct MPContext *mpctx)
{
    mp_cmd_t* cmd;
    if (!quiet) {
        // Small hack to display the pause message on the OSD line.
        // The pause string is: "\n == PAUSE == \r" so we need to
        // take the first and the last char out
	if (term_osd && !mpctx->sh_video) {
	    char msg[128] = _("\n  =====  PAUSE  =====\r");
	    int mlen = strlen(msg);
	    msg[mlen-1] = '\0';
	    set_osd_msg(OSD_MSG_PAUSE, 1, 0, "%s", msg+1);
	    update_osd_msg(mpctx);
	} else
	    mp_tmsg(MSGT_CPLAYER,MSGL_STATUS,"\n  =====  PAUSE  =====\r");
        mp_msg(MSGT_IDENTIFY, MSGL_INFO, "ID_PAUSED\n");
    }

    while ( (cmd = mp_input_get_cmd(mpctx->input, 20, 1, 1)) == NULL
            || cmd->id == MP_CMD_SET_MOUSE_POS || cmd->pausing == 4) {
	if (cmd) {
	  cmd = mp_input_get_cmd(mpctx->input, 0,1,0);
	  run_command(mpctx, cmd);
	  mp_cmd_free(cmd);
	  continue;
	}
	if (mpctx->sh_video && mpctx->video_out)
	    vo_check_events(mpctx->video_out);
#ifdef CONFIG_MENU
        if (vf_menu)
            vf_menu_pause_update(vf_menu);
#endif
	usec_sleep(20000);
      update_osd_msg(mpctx);
      int hack = vo_osd_changed(0);
      vo_osd_changed(hack);
      if (hack)
          break;
    }
}


// Find the right mute status and record position for new file position
static void edl_seek_reset(MPContext *mpctx)
{
    mpctx->edl_muted = 0;
    next_edl_record = edl_records;

    while (next_edl_record) {
	if (next_edl_record->start_sec >= mpctx->sh_video->pts)
	    break;

	if (next_edl_record->action == EDL_MUTE)
	    mpctx->edl_muted = !mpctx->edl_muted;
	next_edl_record = next_edl_record->next;
    }
    if ((mpctx->user_muted | mpctx->edl_muted) != mpctx->mixer.muted)
	mixer_mute(&mpctx->mixer);
}


// Execute EDL command for the current position if one exists
static void edl_update(MPContext *mpctx)
{
    if (!next_edl_record)
	return;

    if (!mpctx->sh_video) {
	mp_tmsg(MSGT_CPLAYER, MSGL_ERR, "Cannot use EDL without video, disabling.\n");
	free_edl(edl_records);
	next_edl_record = NULL;
	edl_records = NULL;
	return;
    }

    if (mpctx->sh_video->pts >= next_edl_record->start_sec) {
	if (next_edl_record->action == EDL_SKIP) {
	    mpctx->osd_function = OSD_FFW;
	    mpctx->abs_seek_pos = 0;
	    mpctx->rel_seek_secs = next_edl_record->length_sec;
	    mp_msg(MSGT_CPLAYER, MSGL_DBG4, "EDL_SKIP: start [%f], stop "
		   "[%f], length [%f]\n", next_edl_record->start_sec,
		   next_edl_record->stop_sec, next_edl_record->length_sec);
	}
	else if (next_edl_record->action == EDL_MUTE) {
	    mpctx->edl_muted = !mpctx->edl_muted;
	    if ((mpctx->user_muted | mpctx->edl_muted) != mpctx->mixer.muted)
		mixer_mute(&mpctx->mixer);
	    mp_msg(MSGT_CPLAYER, MSGL_DBG4, "EDL_MUTE: [%f]\n",
		   next_edl_record->start_sec );
	}
	next_edl_record = next_edl_record->next;
    }
}

static void reinit_decoders(struct MPContext *mpctx)
{
    reinit_video_chain(mpctx);
    reinit_audio_chain(mpctx);
    mp_property_do("sub", M_PROPERTY_SET, &mpctx->global_sub_pos, mpctx);
}

static bool timeline_set_part(struct MPContext *mpctx, int i)
{
    struct timeline_part *p = mpctx->timeline + mpctx->timeline_part;
    struct timeline_part *n = mpctx->timeline + i;
    mpctx->timeline_part = i;
    mpctx->video_offset = n->start - n->source_start;
    if (n->source == p->source)
        return false;
    uninit_player(mpctx, INITIALIZED_VCODEC | (mpctx->opts.fixed_vo && mpctx->opts.video_id != -2 ? 0 : INITIALIZED_VO) | INITIALIZED_AO | INITIALIZED_ACODEC);
    mpctx->demuxer = n->source->demuxer;
    mpctx->d_video = mpctx->demuxer->video;
    mpctx->d_audio = mpctx->demuxer->audio;
    mpctx->d_sub = mpctx->demuxer->sub;
    mpctx->sh_video = mpctx->d_video->sh;
    mpctx->sh_audio = mpctx->d_audio->sh;
    return true;
}

// Given pts, switch playback to the corresponding part.
// Return offset within that part.
static double timeline_set_from_time(struct MPContext *mpctx, double pts,
                                     bool *need_reset)
{
    if (pts < 0)
        pts = 0;
    for (int i = 0; i < mpctx->num_timeline_parts; i++) {
        struct timeline_part *p = mpctx->timeline + i;
        if (pts < (p+1)->start) {
            *need_reset = timeline_set_part(mpctx, i);
            return pts - p->start + p->source_start;
        }
    }
    return -1;
}


// style & SEEK_ABSOLUTE == 0 means seek relative to current position, == 1 means absolute
// style & SEEK_FACTOR == 0 means amount in seconds, == 2 means fraction of file length
// return -1 if seek failed (non-seekable stream?), 0 otherwise
static int seek(MPContext *mpctx, double amount, int style)
{
    current_module = "seek";
    if (mpctx->stop_play == AT_END_OF_FILE)
        mpctx->stop_play = KEEP_PLAYING;
    if (mpctx->timeline && style & SEEK_FACTOR) {
        amount *= mpctx->timeline[mpctx->num_timeline_parts].start;
        style &= ~SEEK_FACTOR;
    }
    if ((mpctx->demuxer->accurate_seek || mpctx->timeline) && mpctx->sh_video
        && !(style & (SEEK_ABSOLUTE | SEEK_FACTOR))) {
        style |= SEEK_ABSOLUTE;
        if (amount > 0)
            style |= SEEK_FORWARD;
        else
            style |= SEEK_BACKWARD;
        amount += mpctx->sh_video->pts;
    }

    /* At least the liba52 decoder wants to read from the input stream
     * during initialization, so reinit must be done after the demux_seek()
     * call that clears possible stream EOF. */
    bool need_reset = false;
    if (mpctx->timeline) {
        amount = timeline_set_from_time(mpctx, amount, &need_reset);
        if (amount == -1) {
            mpctx->stop_play = AT_END_OF_FILE;
            // Clear audio from current position
            if (mpctx->sh_audio) {
                mpctx->audio_out->reset();
                mpctx->sh_audio->a_buffer_len = 0;
                mpctx->sh_audio->a_out_buffer_len = 0;
            }
            return -1;
        }
    }
    int seekresult = demux_seek(mpctx->demuxer, amount, audio_delay, style);
    if (need_reset)
        reinit_decoders(mpctx);
    if (seekresult == 0)
	return -1;

    if (mpctx->sh_video) {
	current_module = "seek_video_reset";
	resync_video_stream(mpctx->sh_video);
        vo_seek_reset(mpctx->video_out);
	mpctx->sh_video->num_buffered_pts = 0;
	mpctx->sh_video->last_pts = MP_NOPTS_VALUE;
	mpctx->delay = 0;
        mpctx->time_frame = 0;
        mpctx->update_video_immediately = true;
	// Not all demuxers set d_video->pts during seek, so this value
	// (which is used by at least vobsub and edl code below) may
	// be completely wrong (probably 0).
	mpctx->sh_video->pts = mpctx->d_video->pts + mpctx->video_offset;
	update_subtitles(mpctx, &mpctx->opts, mpctx->sh_video,
                         mpctx->sh_video->pts, mpctx->video_offset,
                         mpctx->d_sub, 1);
	update_teletext(mpctx->sh_video, mpctx->demuxer, 1);
    }

    if (mpctx->sh_audio) {
	current_module = "seek_audio_reset";
	mpctx->audio_out->reset(); // stop audio, throwing away buffered data
	mpctx->sh_audio->a_buffer_len = 0;
	mpctx->sh_audio->a_out_buffer_len = 0;
	if (!mpctx->sh_video)
	    update_subtitles(mpctx, &mpctx->opts, NULL, mpctx->sh_audio->pts,
                             mpctx->video_offset, mpctx->d_sub, 1);
    }

    if (vo_vobsub && mpctx->sh_video) {
	current_module = "seek_vobsub_reset";
	vobsub_seek(vo_vobsub, mpctx->sh_video->pts);
    }

    edl_seek_reset(mpctx);

    mpctx->total_avsync_change = 0;
    audio_time_usage = 0; video_time_usage = 0; vout_time_usage = 0;
    drop_frame_cnt = 0;

    current_module = NULL;
    return 0;
}

int get_current_chapter(struct MPContext *mpctx)
{
    if (!mpctx->chapters || !mpctx->sh_video)
        return demuxer_get_current_chapter(mpctx->demuxer);

    int i;
    double current_pts = mpctx->sh_video->pts;
    for (i = 1; i < mpctx->num_chapters; i++)
        if (current_pts < mpctx->chapters[i].start)
            break;
    return i - 1;
}

// currently returns a string allocated with malloc, not talloc
char *chapter_display_name(struct MPContext *mpctx, int chapter)
{
    if (!mpctx->chapters || !mpctx->sh_video)
        return demuxer_chapter_display_name(mpctx->demuxer, chapter);
    return strdup(mpctx->chapters[chapter].name);
}

int seek_chapter(struct MPContext *mpctx, int chapter, double *seek_pts,
                 char **chapter_name)
{
    if (!mpctx->chapters || !mpctx->sh_video)
        return demuxer_seek_chapter(mpctx->demuxer, chapter, seek_pts,
                                    chapter_name);
    if (chapter >= mpctx->num_chapters)
        return -1;
    if (chapter < 0)
        chapter = 0;
    *seek_pts = mpctx->chapters[chapter].start;
    if (chapter_name)
        *chapter_name = talloc_strdup(NULL, mpctx->chapters[chapter].name);
    return chapter;
}

static int find_ordered_chapter_sources(struct MPContext *mpctx,
                                        struct content_source *sources,
                                        int num_sources,
                                        unsigned char uid_map[][16])
{
    int num_filenames = 0;
    char **filenames = NULL;
    if (num_sources > 1) {
        mp_msg(MSGT_CPLAYER, MSGL_INFO, "This file references data from "
               "other sources.\n");
        if (mpctx->stream->type != STREAMTYPE_FILE) {
            mp_msg(MSGT_CPLAYER, MSGL_WARN, "Playback source is not a "
                   "normal disk file. Will not search for related files.\n");
        } else {
            mp_msg(MSGT_CPLAYER, MSGL_INFO, "Will scan other files in the "
                   "same directory to find referenced sources.\n");
            filenames = find_files(mpctx->demuxer->filename, ".mkv",
                                   &num_filenames);
        }
    }

    int num_left = num_sources - 1;
    for (int i = 0; i < num_filenames && num_left > 0; i++) {
        mp_msg(MSGT_CPLAYER, MSGL_INFO, "Checking file %s\n",
               filename_recode(filenames[i]));
        int format;
        struct stream *s = open_stream(filenames[i], &mpctx->opts, &format);
        if (!s)
            continue;
        struct demuxer *d = demux_open(&mpctx->opts, s, DEMUXER_TYPE_MATROSKA,
                                       mpctx->opts.audio_id,
                                       mpctx->opts.video_id,
                                       mpctx->opts.sub_id, filenames[i]);
        if (!d) {
            free_stream(s);
            continue;
        }
        if (d->file_format == DEMUXER_TYPE_MATROSKA) {
            for (int i = 1; i < num_sources; i++) {
                if (sources[i].demuxer)
                    continue;
                if (!memcmp(uid_map[i], d->matroska_data.segment_uid, 16)) {
                    mp_msg(MSGT_CPLAYER, MSGL_INFO,"Match for source %d: %s\n",
                           i, filename_recode(d->filename));
                    sources[i].stream = s;
                    sources[i].demuxer = d;
                    num_left--;
                    goto match;
                }
            }
        }
        free_demuxer(d);
        free_stream(s);
        continue;
    match:
        ;
    }
    talloc_free(filenames);
    if (num_left) {
        mp_msg(MSGT_CPLAYER, MSGL_ERR, "Failed to find ordered chapter part!\n"
               "There will be parts MISSING from the video!\n");
        for (int i = 1, j = 1; i < num_sources; i++)
            if (sources[i].demuxer) {
                sources[j] = sources[i];
                memcpy(uid_map[j], uid_map[i], 16);
                j++;
            }
    }
    return num_sources - num_left;
}

static void build_ordered_chapter_timeline(struct MPContext *mpctx)
{
    if (!mpctx->opts.ordered_chapters) {
        mp_msg(MSGT_CPLAYER, MSGL_INFO, "File uses ordered chapters, but "
               "you have disabled support for them. Ignoring.\n");
        return;
    }

    mp_msg(MSGT_CPLAYER, MSGL_INFO, "File uses ordered chapters, will build "
           "edit timeline.\n");

    struct demuxer *demuxer = mpctx->demuxer;
    struct matroska_data *m = &demuxer->matroska_data;

    // +1 because sources/uid_map[0] is original file even if all chapters
    // actually use other sources and need separate entries
    struct content_source *sources = talloc_array_ptrtype(NULL, sources,
                                                   m->num_ordered_chapters+1);
    sources[0].stream = mpctx->stream;
    sources[0].demuxer = mpctx->demuxer;
    unsigned char uid_map[m->num_ordered_chapters+1][16];
    int num_sources = 1;
    memcpy(uid_map[0], m->segment_uid, 16);

    for (int i = 0; i < m->num_ordered_chapters; i++) {
        struct matroska_chapter *c = m->ordered_chapters + i;
        if (!c->has_segment_uid)
            memcpy(c->segment_uid, m->segment_uid, 16);

        for (int j = 0; j < num_sources; j++)
            if (!memcmp(c->segment_uid, uid_map[j], 16))
                goto found1;
        memcpy(uid_map[num_sources], c->segment_uid, 16);
        sources[num_sources] = (struct content_source){};
        num_sources++;
    found1:
        ;
    }

    num_sources = find_ordered_chapter_sources(mpctx, sources, num_sources,
                                               uid_map);


    // +1 for terminating chapter with start time marking end of last real one
    struct timeline_part *timeline = talloc_array_ptrtype(NULL, timeline,
                                                  m->num_ordered_chapters + 1);
    struct chapter *chapters = talloc_array_ptrtype(NULL, chapters,
                                                    m->num_ordered_chapters);
    uint64_t starttime = 0;
    uint64_t missing_time = 0;
    int part_count = 0;
    int num_chapters = 0;
    uint64_t prev_part_offset;
    for (int i = 0; i < m->num_ordered_chapters; i++) {
        struct matroska_chapter *c = m->ordered_chapters + i;

        int j;
        for (j = 0; j < num_sources; j++) {
            if (!memcmp(c->segment_uid, uid_map[j], 16))
                goto found2;
        }
        missing_time += c->end - c->start;
        continue;
    found2:;
        chapters[num_chapters].start = starttime / 1000.;
        chapters[num_chapters].name = talloc_strdup(chapters, c->name);
        /* Only add a separate part if the time or file actually changes.
         * Matroska files have chapter divisions that are redundant from
         * timeline point of view because the same chapter structure is used
         * both to specify the timeline and for normal chapter information.
         * Removing a missing inserted external chapter can also cause this. */
        if (part_count == 0 || c->start != starttime + prev_part_offset
            || sources + j != timeline[part_count - 1].source) {
            timeline[part_count].source = sources + j;
            timeline[part_count].start = chapters[num_chapters].start;
            timeline[part_count].source_start = c->start / 1000.;
            prev_part_offset = c->start - starttime;
            part_count++;
        }
        starttime += c->end - c->start;
        num_chapters++;
    }
    timeline[part_count].start = starttime / 1000.;

    if (!part_count) {
        // None of the parts come from the file itself???
        talloc_free(sources);
        talloc_free(timeline);
        talloc_free(chapters);
        return;
    }

    mp_msg(MSGT_CPLAYER, MSGL_V, "Timeline contains %d parts from %d "
           "sources. Total length %.3f seconds.\n", part_count, num_sources,
           timeline[part_count].start);
    if (missing_time)
        mp_msg(MSGT_CPLAYER, MSGL_ERR, "There are %.3f seconds missing "
               "from the timeline!\n", missing_time / 1000.);
    mp_msg(MSGT_CPLAYER, MSGL_V, "Source files:\n");
    for (int i = 0; i < num_sources; i++)
        mp_msg(MSGT_CPLAYER, MSGL_V, "%d: %s\n", i,
               filename_recode(sources[i].demuxer->filename));
    mp_msg(MSGT_CPLAYER, MSGL_V, "Timeline parts: (number, start, "
           "source_start, source):\n");
    for (int i = 0; i < part_count; i++) {
        struct timeline_part *p = timeline + i;
        mp_msg(MSGT_CPLAYER, MSGL_V, "%3d %9.3f %9.3f %3td\n", i, p->start,
               p->source_start, p->source - sources);
    }
    mp_msg(MSGT_CPLAYER, MSGL_V, "END %9.3f\n", timeline[part_count].start);
    mpctx->sources = sources;
    mpctx->num_sources = num_sources;
    mpctx->timeline = timeline;
    mpctx->num_timeline_parts = part_count;
    mpctx->num_chapters = num_chapters;
    mpctx->chapters = chapters;

    mpctx->timeline_part = 0;
    mpctx->demuxer = timeline[0].source->demuxer;
}


static int read_keys(void *ctx, int fd)
{
    getch2(ctx);
    return mplayer_get_key(ctx, 0);
}


/* This preprocessor directive is a hack to generate a mplayer-nomain.o object
 * file for some tools to link against. */
#ifndef DISABLE_MAIN
int main(int argc,char* argv[]){


char * mem_ptr;

// movie info:

/* Flag indicating whether MPlayer should exit without playing anything. */
int opt_exit = 0;

//float a_frame=0;    // Audio

int i;

    struct MPContext *mpctx = &(struct MPContext){
        .osd_function = OSD_PLAY,
        .begin_skip = MP_NOPTS_VALUE,
        .play_tree_step = 1,
        .global_sub_pos = -1,
        .set_of_sub_pos = -1,
        .file_format = DEMUXER_TYPE_UNKNOWN,
        .last_dvb_step = 1,
    };

  InitTimer();
  srand(GetTimerMS());

  mp_msg_init();
  set_av_log_callback();

#ifdef CONFIG_X11
  mpctx->x11_state = vo_x11_init_state();
#endif
  struct MPOpts *opts = &mpctx->opts;
  set_default_mplayer_options(opts);
  // Create the config context and register the options
  mpctx->mconfig = m_config_new(opts, cfg_include);
  m_config_register_options(mpctx->mconfig,mplayer_opts);
  mp_input_register_options(mpctx->mconfig);

  // Preparse the command line
  m_config_preparse_command_line(mpctx->mconfig,argc,argv);

#if (defined(__MINGW32__) || defined(__CYGWIN__)) && defined(CONFIG_WIN32DLL)
  set_path_env();
#endif

#ifdef CONFIG_TV
  stream_tv_defaults.immediate = 1;
#endif

    parse_cfgfiles(mpctx, mpctx->mconfig);

    mpctx->playtree = m_config_parse_mp_command_line(mpctx->mconfig, argc, argv);
    if(mpctx->playtree == NULL)
      opt_exit = 1;
    else {
    mpctx->playtree = play_tree_cleanup(mpctx->playtree);
    if(mpctx->playtree) {
      mpctx->playtree_iter = play_tree_iter_new(mpctx->playtree,mpctx->mconfig);
      if(mpctx->playtree_iter) {
	if(play_tree_iter_step(mpctx->playtree_iter,0,0) != PLAY_TREE_ITER_ENTRY) {
	  play_tree_iter_free(mpctx->playtree_iter);
	  mpctx->playtree_iter = NULL;
	}
	mpctx->filename = play_tree_iter_get_file(mpctx->playtree_iter,1);
      }
    }
    }
    mpctx->key_fifo = mp_fifo_create(opts);

  print_version("MPlayer");

#if defined(__MINGW32__) || defined(__CYGWIN__)
	{
		HMODULE kernel32 = GetModuleHandle("Kernel32.dll");
		BOOL WINAPI (*setDEP)(DWORD) = NULL;
		if (kernel32)
			setDEP = GetProcAddress(kernel32, "SetProcessDEPPolicy");
		if (setDEP) setDEP(3);
	}
	// stop Windows from showing all kinds of annoying error dialogs
	SetErrorMode(0x8003);
	// request 1ms timer resolution
	timeBeginPeriod(1);
#endif

#ifdef CONFIG_PRIORITY
    set_priority();
#endif

    if(opts->video_driver_list && strcmp(opts->video_driver_list[0],"help")==0){
      list_video_out();
      opt_exit = 1;
    }

    if(opts->audio_driver_list && strcmp(opts->audio_driver_list[0],"help")==0){
      list_audio_out();
      opt_exit = 1;
    }

/* Check codecs.conf. */
if(!codecs_file || !parse_codec_cfg(codecs_file)){
  if(!parse_codec_cfg(mem_ptr=get_path("codecs.conf"))){
    if(!parse_codec_cfg(MPLAYER_CONFDIR "/codecs.conf")){
      if(!parse_codec_cfg(NULL)){
        exit_player_with_rc(mpctx, EXIT_NONE, 0);
      }
      mp_tmsg(MSGT_CPLAYER,MSGL_V,"Using built-in default codecs.conf.\n");
    }
  }
  free( mem_ptr ); // release the buffer created by get_path()
}

#if 0
    if(video_codec_list){
	int i;
	video_codec=video_codec_list[0];
	for(i=0;video_codec_list[i];i++)
	    mp_msg(MSGT_FIXME,MSGL_FIXME,"vc#%d: '%s'\n",i,video_codec_list[i]);
    }
#endif
    if(audio_codec_list && strcmp(audio_codec_list[0],"help")==0){
      mp_tmsg(MSGT_CPLAYER, MSGL_INFO, "Available audio codecs:\n");
      mp_msg(MSGT_IDENTIFY, MSGL_INFO, "ID_AUDIO_CODECS\n");
      list_codecs(1);
      mp_msg(MSGT_FIXME, MSGL_FIXME, "\n");
      opt_exit = 1;
    }
    if(video_codec_list && strcmp(video_codec_list[0],"help")==0){
      mp_tmsg(MSGT_CPLAYER, MSGL_INFO, "Available video codecs:\n");
      mp_msg(MSGT_IDENTIFY, MSGL_INFO, "ID_VIDEO_CODECS\n");
      list_codecs(0);
      mp_msg(MSGT_FIXME, MSGL_FIXME, "\n");
      opt_exit = 1;
    }
    if(video_fm_list && strcmp(video_fm_list[0],"help")==0){
      vfm_help();
      mp_msg(MSGT_FIXME, MSGL_FIXME, "\n");
      opt_exit = 1;
    }
    if(audio_fm_list && strcmp(audio_fm_list[0],"help")==0){
      afm_help();
      mp_msg(MSGT_FIXME, MSGL_FIXME, "\n");
      opt_exit = 1;
    }
    if(af_cfg.list && strcmp(af_cfg.list[0],"help")==0){
      af_help();
      printf("\n");
      opt_exit = 1;
    }
#ifdef CONFIG_X11
    if(vo_fstype_list && strcmp(vo_fstype_list[0],"help")==0){
      fstype_help();
      mp_msg(MSGT_FIXME, MSGL_FIXME, "\n");
      opt_exit = 1;
    }
#endif
    if((demuxer_name && strcmp(demuxer_name,"help")==0) ||
       (audio_demuxer_name && strcmp(audio_demuxer_name,"help")==0) ||
       (sub_demuxer_name && strcmp(sub_demuxer_name,"help")==0)){
      demuxer_help();
      mp_msg(MSGT_CPLAYER, MSGL_INFO, "\n");
      opt_exit = 1;
    }
    if(list_properties) {
      property_print_help();
      opt_exit = 1;
    }

    if(opt_exit)
      exit_player(mpctx, EXIT_NONE);

    if(!mpctx->filename && !player_idle_mode){
	// no file/vcd/dvd -> show HELP:
	mp_msg(MSGT_CPLAYER, MSGL_INFO, "%s", mp_gtext(help_text));
        exit_player_with_rc(mpctx, EXIT_NONE, 0);
    }

    /* Display what configure line was used */
    mp_msg(MSGT_CPLAYER, MSGL_V, "Configuration: " CONFIGURATION "\n");

    // Many users forget to include command line in bugreports...
    if( mp_msg_test(MSGT_CPLAYER,MSGL_V) ){
      mp_tmsg(MSGT_CPLAYER, MSGL_INFO, "CommandLine:");
      for(i=1;i<argc;i++)mp_msg(MSGT_CPLAYER, MSGL_INFO," '%s'",argv[i]);
      mp_msg(MSGT_CPLAYER, MSGL_INFO, "\n");
    }

//------ load global data first ------

  mpctx->osd = osd_create();

// check font
#ifdef CONFIG_FREETYPE
  init_freetype();
#endif
#ifdef CONFIG_FONTCONFIG
  if(font_fontconfig <= 0)
  {
#endif
#ifdef CONFIG_BITMAP_FONT
  if(font_name){
       vo_font=read_font_desc(font_name,font_factor,verbose>1);
       if(!vo_font) mp_tmsg(MSGT_CPLAYER,MSGL_ERR,"Cannot load bitmap font: %s\n",
		filename_recode(font_name));
  } else {
      // try default:
       vo_font=read_font_desc( mem_ptr=get_path("font/font.desc"),font_factor,verbose>1);
       free(mem_ptr); // release the buffer created by get_path()
       if(!vo_font)
       vo_font=read_font_desc(MPLAYER_DATADIR "/font/font.desc",font_factor,verbose>1);
  }
  if (sub_font_name)
    mpctx->osd->sub_font = read_font_desc(sub_font_name, font_factor, verbose>1);
  else
    mpctx->osd->sub_font = vo_font;
#endif
#ifdef CONFIG_FONTCONFIG
  }
#endif

#ifdef CONFIG_ASS
  ass_library = ass_init();
#endif

#ifdef HAVE_RTC
  if(!nortc)
  {
    // seteuid(0); /* Can't hurt to try to get root here */
    if ((rtc_fd = open(rtc_device ? rtc_device : "/dev/rtc", O_RDONLY)) < 0)
	mp_tmsg(MSGT_CPLAYER, MSGL_WARN, "Failed to open %s: %s (it should be readable by the user.)\n",
	    rtc_device ? rtc_device : "/dev/rtc", strerror(errno));
     else {
	unsigned long irqp = 1024; /* 512 seemed OK. 128 is jerky. */

	if (ioctl(rtc_fd, RTC_IRQP_SET, irqp) < 0) {
    	    mp_tmsg(MSGT_CPLAYER, MSGL_WARN, "Linux RTC init error in ioctl (rtc_irqp_set %lu): %s\n", irqp, strerror(errno));
    	    mp_tmsg(MSGT_CPLAYER, MSGL_HINT, "Try adding \"echo %lu > /proc/sys/dev/rtc/max-user-freq\" to your system startup scripts.\n", irqp);
   	    close (rtc_fd);
    	    rtc_fd = -1;
	} else if (ioctl(rtc_fd, RTC_PIE_ON, 0) < 0) {
	    /* variable only by the root */
    	    mp_tmsg(MSGT_CPLAYER, MSGL_ERR, "Linux RTC init error in ioctl (rtc_pie_on): %s\n", strerror(errno));
    	    close (rtc_fd);
	    rtc_fd = -1;
	} else
	    mp_tmsg(MSGT_CPLAYER, MSGL_V, "Using Linux hardware RTC timing (%ldHz).\n", irqp);
    }
  }
    if(rtc_fd<0)
#endif /* HAVE_RTC */
      mp_msg(MSGT_CPLAYER, MSGL_V, "Using %s timing\n",
	     softsleep?"software":timer_name);

#ifdef HAVE_TERMCAP
  load_termcap(NULL); // load key-codes
#endif

// ========== Init keyboard FIFO (connection to libvo) ============

// Init input system
current_module = "init_input";
 mpctx->input = mp_input_init(&opts->input);
 mp_input_add_key_fd(mpctx->input, -1,0,mplayer_get_key,NULL, mpctx->key_fifo);
if(slave_mode)
    mp_input_add_cmd_fd(mpctx->input, 0,USE_SELECT,MP_INPUT_SLAVE_CMD_FUNC,NULL);
else if(!noconsolecontrols)
    mp_input_add_key_fd(mpctx->input, 0, 1, read_keys, NULL, mpctx->key_fifo);
// Set the libstream interrupt callback
stream_set_interrupt_callback(mp_input_check_interrupt, mpctx->input);

#ifdef CONFIG_MENU
 if(use_menu) {
     if(menu_cfg && menu_init(mpctx, mpctx->mconfig, mpctx->input, menu_cfg))
     mp_tmsg(MSGT_CPLAYER, MSGL_V, "Menu initialized: %s\n", menu_cfg);
   else {
     menu_cfg = get_path("menu.conf");
     if(menu_init(mpctx, mpctx->mconfig, mpctx->input, menu_cfg))
       mp_tmsg(MSGT_CPLAYER, MSGL_V, "Menu initialized: %s\n", menu_cfg);
     else {
         if(menu_init(mpctx, mpctx->mconfig, mpctx->input,
                      MPLAYER_CONFDIR "/menu.conf"))
         mp_tmsg(MSGT_CPLAYER, MSGL_V, "Menu initialized: %s\n", MPLAYER_CONFDIR"/menu.conf");
       else {
         mp_tmsg(MSGT_CPLAYER, MSGL_ERR, "Menu init failed.\n");
         use_menu = 0;
       }
     }
   }
 }
#endif

current_module = NULL;

  /// Catch signals
#ifndef __MINGW32__
  signal(SIGCHLD,child_sighandler);
#endif

#ifdef CONFIG_CRASH_DEBUG
  prog_path = argv[0];
#endif
  //========= Catch terminate signals: ================
  // terminate requests:
  signal(SIGTERM,exit_sighandler); // kill
  signal(SIGHUP,exit_sighandler);  // kill -HUP  /  xterm closed

  signal(SIGINT,exit_sighandler);  // Interrupt from keyboard

  signal(SIGQUIT,exit_sighandler); // Quit from keyboard
  signal(SIGPIPE,exit_sighandler); // Some window managers cause this
#ifdef CONFIG_SIGHANDLER
  // fatal errors:
  signal(SIGBUS,exit_sighandler);  // bus error
  signal(SIGSEGV,exit_sighandler); // segfault
  signal(SIGILL,exit_sighandler);  // illegal instruction
  signal(SIGFPE,exit_sighandler);  // floating point exc.
  signal(SIGABRT,exit_sighandler); // abort()
#ifdef CONFIG_CRASH_DEBUG
  if (crash_debug)
    signal(SIGTRAP,exit_sighandler);
#endif
#endif

// ******************* Now, let's see the per-file stuff ********************

play_next_file:

  // init global sub numbers
  mpctx->global_sub_size = 0;
  { int i; for (i = 0; i < SUB_SOURCES; i++) mpctx->global_sub_indices[i] = -1; }

  if (mpctx->filename) {
    load_per_protocol_config (mpctx->mconfig, mpctx->filename);
    load_per_extension_config (mpctx->mconfig, mpctx->filename);
    load_per_file_config (mpctx->mconfig, mpctx->filename);
  }

  if (opts->video_driver_list)
    load_per_output_config (mpctx->mconfig, PROFILE_CFG_VO, opts->video_driver_list[0]);
  if (opts->audio_driver_list)
    load_per_output_config (mpctx->mconfig, PROFILE_CFG_AO, opts->audio_driver_list[0]);

// We must enable getch2 here to be able to interrupt network connection
// or cache filling
if(!noconsolecontrols && !slave_mode){
  if(mpctx->initialized_flags&INITIALIZED_GETCH2)
    mp_tmsg(MSGT_CPLAYER,MSGL_WARN,"WARNING: getch2_init called twice!\n");
  else
    getch2_enable();  // prepare stdin for hotkeys...
  mpctx->initialized_flags|=INITIALIZED_GETCH2;
  mp_msg(MSGT_CPLAYER,MSGL_DBG2,"\n[[[init getch2]]]\n");
}

// =================== GUI idle loop (STOP state) ===========================
while (player_idle_mode && !mpctx->filename) {
    play_tree_t * entry = NULL;
    mp_cmd_t * cmd;
    while (!(cmd = mp_input_get_cmd(mpctx->input, 0,1,0))) { // wait for command
        if (mpctx->video_out)
	    vo_check_events(mpctx->video_out);
        usec_sleep(20000);
    }
    switch (cmd->id) {
        case MP_CMD_LOADFILE:
            // prepare a tree entry with the new filename
            entry = play_tree_new();
            play_tree_add_file(entry, cmd->args[0].v.s);
            // The entry is added to the main playtree after the switch().
            break;
        case MP_CMD_LOADLIST:
            entry = parse_playlist_file(mpctx->mconfig, cmd->args[0].v.s);
            break;
        case MP_CMD_QUIT:
            exit_player_with_rc(mpctx, EXIT_QUIT, (cmd->nargs > 0)? cmd->args[0].v.i : 0);
            break;
        case MP_CMD_GET_PROPERTY:
        case MP_CMD_SET_PROPERTY:
        case MP_CMD_STEP_PROPERTY:
            run_command(mpctx, cmd);
            break;
    }

    mp_cmd_free(cmd);

    if (entry) { // user entered a command that gave a valid entry
        if (mpctx->playtree) // the playtree is always a node with one child. let's clear it
            play_tree_free_list(mpctx->playtree->child, 1);
        else mpctx->playtree=play_tree_new(); // .. or make a brand new playtree

        if (!mpctx->playtree) continue; // couldn't make playtree! wait for next command

        play_tree_set_child(mpctx->playtree, entry);

        /* Make iterator start at the top the of tree. */
        mpctx->playtree_iter = play_tree_iter_new(mpctx->playtree, mpctx->mconfig);
        if (!mpctx->playtree_iter) continue;

        // find the first real item in the tree
        if (play_tree_iter_step(mpctx->playtree_iter,0,0) != PLAY_TREE_ITER_ENTRY) {
            // no items!
            play_tree_iter_free(mpctx->playtree_iter);
            mpctx->playtree_iter = NULL;
            continue; // wait for next command
        }
        mpctx->filename = play_tree_iter_get_file(mpctx->playtree_iter, 1);
    }
}
//---------------------------------------------------------------------------

    if (mpctx->filename) {
	mp_tmsg(MSGT_CPLAYER,MSGL_INFO,"\nPlaying %s.\n",
		filename_recode(mpctx->filename));
        if(use_filename_title && vo_wintitle == NULL)
            vo_wintitle = strdup(mp_basename2(mpctx->filename));
    }

if (edl_filename) {
    if (edl_records) free_edl(edl_records);
    next_edl_record = edl_records = edl_parse_file();
}
if (edl_output_filename) {
    if (edl_fd) fclose(edl_fd);
    if ((edl_fd = fopen(edl_output_filename, "w")) == NULL)
    {
        mp_tmsg(MSGT_CPLAYER, MSGL_ERR, "Can't open EDL file [%s] for writing.\n",
		filename_recode(edl_output_filename));
    }
}

//==================== Open VOB-Sub ============================

    current_module="vobsub";
    if (vobsub_name){
      vo_vobsub=vobsub_open(vobsub_name,spudec_ifo,1,&vo_spudec);
      if(vo_vobsub==NULL)
        mp_tmsg(MSGT_CPLAYER,MSGL_ERR,"Cannot load subtitles: %s\n",
		filename_recode(vobsub_name));
    } else if (sub_auto && mpctx->filename){
      /* try to autodetect vobsub from movie filename ::atmos */
      char *buf = strdup(mpctx->filename), *psub;
      char *pdot = strrchr(buf, '.');
      char *pslash = strrchr(buf, '/');
#if defined(__MINGW32__) || defined(__CYGWIN__)
      if (!pslash) pslash = strrchr(buf, '\\');
#endif
      if (pdot && (!pslash || pdot > pslash))
        *pdot = '\0';
      vo_vobsub=vobsub_open(buf,spudec_ifo,0,&vo_spudec);
      /* try from ~/.mplayer/sub */
      if(!vo_vobsub && (psub = get_path( "sub/" ))) {
          char *bname;
          int l;
          bname = strrchr(buf,'/');
#if defined(__MINGW32__) || defined(__CYGWIN__)
          if(!bname) bname = strrchr(buf,'\\');
#endif
          if(bname) bname++;
          else bname = buf;
          l = strlen(psub) + strlen(bname) + 1;
          psub = realloc(psub,l);
          strcat(psub,bname);
          vo_vobsub=vobsub_open(psub,spudec_ifo,0,&vo_spudec);
          free(psub);
      }
      free(buf);
    }
    if(vo_vobsub){
      mpctx->initialized_flags|=INITIALIZED_VOBSUB;
      vobsub_set_from_lang(vo_vobsub, dvdsub_lang);
      mp_property_do("sub_forced_only", M_PROPERTY_SET, &forced_subs_only, mpctx);

      // setup global sub numbering
      mpctx->global_sub_indices[SUB_SOURCE_VOBSUB] = mpctx->global_sub_size; // the global # of the first vobsub.
      mpctx->global_sub_size += vobsub_get_indexes_count(vo_vobsub);
    }

//============ Open & Sync STREAM --- fork cache2 ====================

  mpctx->stream=NULL;
  mpctx->demuxer=NULL;
  if (mpctx->d_audio) {
    //free_demuxer_stream(mpctx->d_audio);
    mpctx->d_audio=NULL;
  }
  if (mpctx->d_video) {
    //free_demuxer_stream(d_video);
    mpctx->d_video=NULL;
  }
  mpctx->sh_audio=NULL;
  mpctx->sh_video=NULL;

  current_module="open_stream";
  mpctx->stream = open_stream(mpctx->filename, opts, &mpctx->file_format);
  if(!mpctx->stream) { // error...
      mpctx->stop_play = libmpdemux_was_interrupted(mpctx, PT_NEXT_ENTRY);
    goto goto_next_file;
  }
  mpctx->initialized_flags|=INITIALIZED_STREAM;

  if(mpctx->file_format == DEMUXER_TYPE_PLAYLIST) {
      mp_msg(MSGT_CPLAYER, MSGL_ERR, "\nThis looks like a playlist, but "
             "playlist support will not be used automatically.\n"
             "MPlayer's playlist code is unsafe and should only be used with "
             "trusted sources.\nPlayback will probably fail.\n\n");
#if 0
    play_tree_t* entry;
    // Handle playlist
    current_module="handle_playlist";
    mp_msg(MSGT_CPLAYER,MSGL_V,"Parsing playlist %s...\n",
	    filename_recode(mpctx->filename));
    entry = parse_playtree(mpctx->stream, mpctx->mconfig, 0);
    mpctx->eof=playtree_add_playlist(mpctx, entry);
    goto goto_next_file;
#endif
  }
  mpctx->stream->start_pos+=seek_to_byte;

if(stream_dump_type==5){
  unsigned char buf[4096];
  int len;
  FILE *f;
  current_module="dumpstream";
  stream_reset(mpctx->stream);
  stream_seek(mpctx->stream,mpctx->stream->start_pos);
  f=fopen(stream_dump_name,"wb");
  if(!f){
    mp_tmsg(MSGT_CPLAYER,MSGL_FATAL,"Cannot open dump file.\n");
    exit_player(mpctx, EXIT_ERROR);
  }
  if (dvd_chapter > 1) {
    int chapter = dvd_chapter - 1;
    stream_control(mpctx->stream, STREAM_CTRL_SEEK_TO_CHAPTER, &chapter);
  }
  while(!mpctx->stream->eof && !async_quit_request){
      len=stream_read(mpctx->stream,buf,4096);
      if(len>0) {
        if(fwrite(buf,len,1,f) != 1) {
          mp_tmsg(MSGT_MENCODER,MSGL_FATAL,"%s: Error writing file.\n",stream_dump_name);
          exit_player(mpctx, EXIT_ERROR);
        }
      }
      if(dvd_last_chapter > 0) {
        int chapter = -1;
        if (stream_control(mpctx->stream, STREAM_CTRL_GET_CURRENT_CHAPTER,
                           &chapter) == STREAM_OK && chapter + 1 > dvd_last_chapter)
          break;
      }
  }
  if(fclose(f)) {
    mp_tmsg(MSGT_MENCODER,MSGL_FATAL,"%s: Error writing file.\n",stream_dump_name);
    exit_player(mpctx, EXIT_ERROR);
  }
  mp_tmsg(MSGT_CPLAYER,MSGL_INFO,"Core dumped ;)\n");
  exit_player_with_rc(mpctx, EXIT_EOF, 0);
}

#ifdef CONFIG_DVDREAD
if(mpctx->stream->type==STREAMTYPE_DVD){
  current_module="dvd lang->id";
  if(opts->audio_id==-1) opts->audio_id=dvd_aid_from_lang(mpctx->stream,audio_lang);
  if(dvdsub_lang && opts->sub_id==-1) opts->sub_id=dvd_sid_from_lang(mpctx->stream,dvdsub_lang);
  // setup global sub numbering
  mpctx->global_sub_indices[SUB_SOURCE_DEMUX] = mpctx->global_sub_size; // the global # of the first demux-specific sub.
  mpctx->global_sub_size += dvd_number_of_subs(mpctx->stream);
  current_module=NULL;
}
#endif

#ifdef CONFIG_DVDNAV
if(mpctx->stream->type==STREAMTYPE_DVDNAV){
  current_module="dvdnav lang->id";
  if(opts->audio_id==-1) opts->audio_id=mp_dvdnav_aid_from_lang(mpctx->stream,audio_lang);
  dvdsub_lang_id = -3;
  if(dvdsub_lang && opts->sub_id==-1)
    dvdsub_lang_id = opts->sub_id = mp_dvdnav_sid_from_lang(mpctx->stream,dvdsub_lang);
  // setup global sub numbering
  mpctx->global_sub_indices[SUB_SOURCE_DEMUX] = mpctx->global_sub_size; // the global # of the first demux-specific sub.
  mpctx->global_sub_size += mp_dvdnav_number_of_subs(mpctx->stream);
  current_module=NULL;
}
#endif

// CACHE2: initial prefill: 20%  later: 5%  (should be set by -cacheopts)
goto_enable_cache:
if(stream_cache_size>0){
  int res;
  current_module="enable_cache";
  res = stream_enable_cache(mpctx->stream,stream_cache_size*1024,
                          stream_cache_size*1024*(stream_cache_min_percent / 100.0),
                          stream_cache_size*1024*(stream_cache_seek_min_percent / 100.0));
  if(res == 0)
      if((mpctx->stop_play = libmpdemux_was_interrupted(mpctx, PT_NEXT_ENTRY))) goto goto_next_file;
}

//============ Open DEMUXERS --- DETECT file type =======================
current_module="demux_open";

mpctx->demuxer=demux_open(opts, mpctx->stream,mpctx->file_format,opts->audio_id,opts->video_id,opts->sub_id,mpctx->filename);

// HACK to get MOV Reference Files working

if (mpctx->demuxer && mpctx->demuxer->type==DEMUXER_TYPE_PLAYLIST)
{
  unsigned char* playlist_entry;
  play_tree_t *list = NULL, *entry = NULL;

  current_module="handle_demux_playlist";
  while (ds_get_packet(mpctx->demuxer->video,&playlist_entry)>0)
  {
    char *temp, *bname;

    mp_msg(MSGT_CPLAYER,MSGL_V,"Adding file %s to element entry.\n",
	    filename_recode(playlist_entry));

    bname=mp_basename(playlist_entry);
    if ((strlen(bname)>10) && !strncmp(bname,"qt",2) && !strncmp(bname+3,"gateQT",6))
        continue;

    if (!strcmp(playlist_entry, mpctx->filename)) // ignoring self-reference
        continue;

    entry = play_tree_new();

    if (mpctx->filename && !strcmp(mp_basename(playlist_entry),playlist_entry)) // add reference path of current file
    {
      temp=malloc((strlen(mpctx->filename)-strlen(mp_basename(mpctx->filename))+strlen(playlist_entry)+1));
      if (temp)
      {
	strncpy(temp, mpctx->filename, strlen(mpctx->filename)-strlen(mp_basename(mpctx->filename)));
	temp[strlen(mpctx->filename)-strlen(mp_basename(mpctx->filename))]='\0';
	strcat(temp, playlist_entry);
	if (!strcmp(temp, mpctx->filename)) {
	  free(temp);
	  continue;
	}
	play_tree_add_file(entry,temp);
	mp_msg(MSGT_CPLAYER,MSGL_V,"Resolving reference to %s.\n",temp);
	free(temp);
      }
    }
    else
      play_tree_add_file(entry,playlist_entry);

    if(!list)
      list = entry;
    else
      play_tree_append_entry(list,entry);
  }
  free_demuxer(mpctx->demuxer);
  mpctx->demuxer = NULL;

  if (list)
  {
    entry = play_tree_new();
    play_tree_set_child(entry,list);
    mpctx->stop_play = playtree_add_playlist(mpctx, entry);
    goto goto_next_file;
  }
}

if(!mpctx->demuxer)
  goto goto_next_file;

 if (mpctx->demuxer->matroska_data.ordered_chapters)
     build_ordered_chapter_timeline(mpctx);

 if (!mpctx->sources) {
     mpctx->sources = talloc_ptrtype(NULL, mpctx->sources);
     *mpctx->sources = (struct content_source){.stream = mpctx->stream,
                                               .demuxer = mpctx->demuxer};
     mpctx->num_sources = 1;
 }

if(dvd_chapter>1) {
  double pts;
  if (seek_chapter(mpctx, dvd_chapter-1, &pts, NULL) >= 0 && pts > -1.0)
    seek(mpctx, pts, SEEK_ABSOLUTE);
}

mpctx->initialized_flags|=INITIALIZED_DEMUXER;

if (mpctx->stream->type != STREAMTYPE_DVD && mpctx->stream->type != STREAMTYPE_DVDNAV) {
  int i;
  int maxid = -1;
  // setup global sub numbering
  mpctx->global_sub_indices[SUB_SOURCE_DEMUX] = mpctx->global_sub_size; // the global # of the first demux-specific sub.
  for (i = 0; i < MAX_S_STREAMS; i++)
    if (mpctx->demuxer->s_streams[i])
      maxid = FFMAX(maxid, mpctx->demuxer->s_streams[i]->sid);
  mpctx->global_sub_size += maxid + 1;
}
// Make opts->sub_id always selectable if set.
if (mpctx->global_sub_size <= mpctx->global_sub_indices[SUB_SOURCE_DEMUX] + opts->sub_id)
  mpctx->global_sub_size = mpctx->global_sub_indices[SUB_SOURCE_DEMUX] + opts->sub_id + 1;

#ifdef CONFIG_ASS
if (opts->ass_enabled && ass_library) {
    for (int j = 0; j < mpctx->num_sources; j++) {
        struct demuxer *d = mpctx->sources[j].demuxer;
        for (int i = 0; i < d->num_attachments; i++) {
            struct demux_attachment *att = d->attachments + i;
            if (use_embedded_fonts
                && att->name && att->type && att->data && att->data_size
                && (strcmp(att->type, "application/x-truetype-font") == 0
                    || strcmp(att->type, "application/x-font") == 0))
                ass_add_font(ass_library, att->name, att->data, att->data_size);
        }
    }
}
#endif

current_module="demux_open2";

//file_format=demuxer->file_format;

mpctx->d_audio=mpctx->demuxer->audio;
mpctx->d_video=mpctx->demuxer->video;
mpctx->d_sub=mpctx->demuxer->sub;

if (ts_prog) {
  int tmp = ts_prog;
  mp_property_do("switch_program", M_PROPERTY_SET, &tmp, mpctx);
}
// select audio stream
select_audio(mpctx->demuxer, opts->audio_id, audio_lang);

// DUMP STREAMS:
if((stream_dump_type)&&(stream_dump_type<4)){
  FILE *f;
  demux_stream_t *ds=NULL;
  current_module="dump";
  // select stream to dump
  switch(stream_dump_type){
  case 1: ds=mpctx->d_audio;break;
  case 2: ds=mpctx->d_video;break;
  case 3: ds=mpctx->d_sub;break;
  }
  if(!ds){
      mp_tmsg(MSGT_CPLAYER,MSGL_FATAL,"dump: FATAL: Selected stream missing!\n");
      exit_player(mpctx, EXIT_ERROR);
  }
  // disable other streams:
  if(mpctx->d_audio && mpctx->d_audio!=ds) {ds_free_packs(mpctx->d_audio); mpctx->d_audio->id=-2; }
  if(mpctx->d_video && mpctx->d_video!=ds) {ds_free_packs(mpctx->d_video); mpctx->d_video->id=-2; }
  if(mpctx->d_sub && mpctx->d_sub!=ds) {ds_free_packs(mpctx->d_sub); mpctx->d_sub->id=-2; }
  // let's dump it!
  f=fopen(stream_dump_name,"wb");
  if(!f){
    mp_tmsg(MSGT_CPLAYER,MSGL_FATAL,"Cannot open dump file.\n");
    exit_player(mpctx, EXIT_ERROR);
  }
  while(!ds->eof){
    unsigned char* start;
    int in_size=ds_get_packet(ds,&start);
    if( (mpctx->demuxer->file_format==DEMUXER_TYPE_AVI || mpctx->demuxer->file_format==DEMUXER_TYPE_ASF || mpctx->demuxer->file_format==DEMUXER_TYPE_MOV)
	&& stream_dump_type==2) fwrite(&in_size,1,4,f);
    if(in_size>0) fwrite(start,in_size,1,f);
    if(dvd_last_chapter>0) {
      int cur_chapter = demuxer_get_current_chapter(mpctx->demuxer);
      if(cur_chapter!=-1 && cur_chapter+1>dvd_last_chapter)
        break;
    }
  }
  fclose(f);
  mp_tmsg(MSGT_CPLAYER,MSGL_INFO,"Core dumped ;)\n");
  exit_player_with_rc(mpctx, EXIT_EOF, 0);
}

mpctx->sh_audio=mpctx->d_audio->sh;
mpctx->sh_video=mpctx->d_video->sh;

if(mpctx->sh_video){

  current_module="video_read_properties";
  if(!video_read_properties(mpctx->sh_video)) {
    mp_tmsg(MSGT_CPLAYER,MSGL_ERR,"Video: Cannot read properties.\n");
    mpctx->sh_video=mpctx->d_video->sh=NULL;
  } else {
    mp_tmsg(MSGT_CPLAYER,MSGL_V,"[V] filefmt:%d  fourcc:0x%X  size:%dx%d  fps:%5.3f  ftime:=%6.4f\n",
	   mpctx->demuxer->file_format,mpctx->sh_video->format, mpctx->sh_video->disp_w,mpctx->sh_video->disp_h,
	   mpctx->sh_video->fps,mpctx->sh_video->frametime
	   );

    /* need to set fps here for output encoders to pick it up in their init */
    if(force_fps){
      mpctx->sh_video->fps=force_fps;
      mpctx->sh_video->frametime=1.0f/mpctx->sh_video->fps;
    }
    vo_fps = mpctx->sh_video->fps;

    if(!mpctx->sh_video->fps && !force_fps){
      mp_tmsg(MSGT_CPLAYER,MSGL_ERR,"FPS not specified in the header or invalid, use the -fps option.\n");
      mpctx->sh_video=mpctx->d_video->sh=NULL;
    }
  }

}

if(!mpctx->sh_video && !mpctx->sh_audio){
    mp_tmsg(MSGT_CPLAYER,MSGL_FATAL, "No stream found.\n");
#ifdef CONFIG_DVBIN
	if(mpctx->stream->type == STREAMTYPE_DVB)
	{
		int dir;
		int v = mpctx->last_dvb_step;
		if(v > 0)
			dir = DVB_CHANNEL_HIGHER;
		else
			dir = DVB_CHANNEL_LOWER;

		if(dvb_step_channel(mpctx->stream, dir)) {
                    mpctx->stop_play = PT_NEXT_ENTRY;
                    mpctx->dvbin_reopen = 1;
                }
	}
#endif
    goto goto_next_file; // exit_player(_("Fatal error"));
}

/* display clip info */
demux_info_print(mpctx->demuxer);

//================== Read SUBTITLES (DVD & TEXT) ==========================
if(vo_spudec==NULL &&
     (mpctx->stream->type==STREAMTYPE_DVD || mpctx->stream->type == STREAMTYPE_DVDNAV)){
  init_vo_spudec(mpctx);
}

// after reading video params we should load subtitles because
// we know fps so now we can adjust subtitle time to ~6 seconds AST
// check .sub
  current_module="read_subtitles_file";
  double sub_fps = mpctx->sh_video ? mpctx->sh_video->fps : 25;
  if(sub_name){
    for (i = 0; sub_name[i] != NULL; ++i)
        add_subtitles(mpctx, sub_name[i], sub_fps, 0);
  }
  if(sub_auto) { // auto load sub file ...
    char *psub = get_path( "sub/" );
    char **tmp = sub_filenames((psub ? psub : ""), mpctx->filename);
    int i = 0;
    free(psub); // release the buffer created by get_path() above
    while (tmp[i]) {
        add_subtitles(mpctx, tmp[i], sub_fps, 1);
        free(tmp[i++]);
    }
    free(tmp);
  }
  if (mpctx->set_of_sub_size > 0)  {
      // setup global sub numbering
      mpctx->global_sub_indices[SUB_SOURCE_SUBS] = mpctx->global_sub_size; // the global # of the first sub.
      mpctx->global_sub_size += mpctx->set_of_sub_size;
  }


if (mpctx->global_sub_size) {
  select_subtitle(mpctx);
  if(subdata)
    switch (stream_dump_type) {
        case 3: list_sub_file(subdata); break;
        case 4: dump_mpsub(subdata, mpctx->sh_video->fps); break;
        case 6: dump_srt(subdata, mpctx->sh_video->fps); break;
        case 7: dump_microdvd(subdata, mpctx->sh_video->fps); break;
        case 8: dump_jacosub(subdata, mpctx->sh_video->fps); break;
        case 9: dump_sami(subdata, mpctx->sh_video->fps); break;
    }
}

  mp_msg(MSGT_IDENTIFY,MSGL_INFO,"ID_FILENAME=%s\n",
	  filename_recode(mpctx->filename));
  mp_msg(MSGT_IDENTIFY,MSGL_INFO,"ID_DEMUXER=%s\n", mpctx->demuxer->desc->name);
  if (mpctx->sh_video) {
    /* Assume FOURCC if all bytes >= 0x20 (' ') */
    if (mpctx->sh_video->format >= 0x20202020)
	mp_msg(MSGT_IDENTIFY,MSGL_INFO,"ID_VIDEO_FORMAT=%.4s\n", (char *)&mpctx->sh_video->format);
    else
	mp_msg(MSGT_IDENTIFY,MSGL_INFO,"ID_VIDEO_FORMAT=0x%08X\n", mpctx->sh_video->format);
    mp_msg(MSGT_IDENTIFY,MSGL_INFO,"ID_VIDEO_BITRATE=%d\n", mpctx->sh_video->i_bps*8);
    mp_msg(MSGT_IDENTIFY,MSGL_INFO,"ID_VIDEO_WIDTH=%d\n", mpctx->sh_video->disp_w);
    mp_msg(MSGT_IDENTIFY,MSGL_INFO,"ID_VIDEO_HEIGHT=%d\n", mpctx->sh_video->disp_h);
    mp_msg(MSGT_IDENTIFY,MSGL_INFO,"ID_VIDEO_FPS=%5.3f\n", mpctx->sh_video->fps);
    mp_msg(MSGT_IDENTIFY,MSGL_INFO,"ID_VIDEO_ASPECT=%1.4f\n", mpctx->sh_video->aspect);
  }
  if (mpctx->sh_audio) {
    /* Assume FOURCC if all bytes >= 0x20 (' ') */
    if (mpctx->sh_audio->format >= 0x20202020)
      mp_msg(MSGT_IDENTIFY,MSGL_INFO, "ID_AUDIO_FORMAT=%.4s\n", (char *)&mpctx->sh_audio->format);
    else
      mp_msg(MSGT_IDENTIFY,MSGL_INFO,"ID_AUDIO_FORMAT=%d\n", mpctx->sh_audio->format);
    mp_msg(MSGT_IDENTIFY,MSGL_INFO,"ID_AUDIO_BITRATE=%d\n", mpctx->sh_audio->i_bps*8);
    mp_msg(MSGT_IDENTIFY,MSGL_INFO,"ID_AUDIO_RATE=%d\n", mpctx->sh_audio->samplerate);
    mp_msg(MSGT_IDENTIFY,MSGL_INFO,"ID_AUDIO_NCH=%d\n", mpctx->sh_audio->channels);
  }
  mp_msg(MSGT_IDENTIFY,MSGL_INFO,"ID_LENGTH=%.2f\n", mpctx->timeline ?
         mpctx->timeline[mpctx->num_timeline_parts].start :
         demuxer_get_time_length(mpctx->demuxer));
  mp_msg(MSGT_IDENTIFY,MSGL_INFO,"ID_SEEKABLE=%d\n",
         mpctx->stream->seek && (!mpctx->demuxer || mpctx->demuxer->seekable));
  if (mpctx->demuxer) {
      if (mpctx->demuxer->num_chapters == 0)
          stream_control(mpctx->demuxer->stream, STREAM_CTRL_GET_NUM_CHAPTERS, &mpctx->demuxer->num_chapters);
      mp_msg(MSGT_IDENTIFY,MSGL_INFO,"ID_CHAPTERS=%d\n", mpctx->demuxer->num_chapters);
  }

if(!mpctx->sh_video) goto main; // audio-only

if(!reinit_video_chain(mpctx)) {
  if(!mpctx->sh_video){
    if(!mpctx->sh_audio) goto goto_next_file;
    goto main; // exit_player(_("Fatal error"));
  }
}

   if(mpctx->sh_video->output_flags & 0x08 && vo_spudec)
      spudec_set_hw_spu(vo_spudec,mpctx->video_out);

#ifdef CONFIG_FREETYPE
   force_load_font = 1;
#endif

//================== MAIN: ==========================
main:
current_module="main";

    if(playing_msg) {
        char* msg = property_expand_string(mpctx, playing_msg);
        mp_msg(MSGT_CPLAYER,MSGL_INFO,"%s",msg);
        free(msg);
    }


// Disable the term OSD in verbose mode
if(verbose) term_osd = 0;

{
//int frame_corr_num=0;   //
//float v_frame=0;    // Video
//float num_frames=0;      // number of frames played

int frame_time_remaining=0; // flag
int blit_frame=0;

// Make sure old OSD does not stay around,
// e.g. with -fixed-vo and same-resolution files
clear_osd_msgs();
update_osd_msg(mpctx);

//================ SETUP AUDIO ==========================

if(mpctx->sh_audio){
  reinit_audio_chain(mpctx);
  if (mpctx->sh_audio && mpctx->sh_audio->codec)
    mp_msg(MSGT_IDENTIFY,MSGL_INFO, "ID_AUDIO_CODEC=%s\n", mpctx->sh_audio->codec->name);
}

current_module="av_init";

if(mpctx->sh_video){
  mpctx->sh_video->timer=0;
  if (! ignore_start)
    audio_delay += mpctx->sh_video->stream_delay;
}
if(mpctx->sh_audio){
  if (start_volume >= 0)
    mixer_setvolume(&mpctx->mixer, start_volume, start_volume);
  if (! ignore_start)
    audio_delay -= mpctx->sh_audio->stream_delay;
  mpctx->delay=-audio_delay;
}

if(!mpctx->sh_audio){
  mp_tmsg(MSGT_CPLAYER,MSGL_INFO,"Audio: no sound\n");
  mp_msg(MSGT_CPLAYER,MSGL_V,"Freeing %d unused audio chunks.\n",mpctx->d_audio->packs);
  ds_free_packs(mpctx->d_audio); // free buffered chunks
  //mpctx->d_audio->id=-2;         // do not read audio chunks
  //uninit_player(mpctx, INITIALIZED_AO); // close device
}
if(!mpctx->sh_video){
   mp_tmsg(MSGT_CPLAYER,MSGL_INFO,"Video: no video\n");
   mp_msg(MSGT_CPLAYER,MSGL_V,"Freeing %d unused video chunks.\n",mpctx->d_video->packs);
   ds_free_packs(mpctx->d_video);
   mpctx->d_video->id=-2;
   //if(!fixed_vo) uninit_player(mpctx, INITIALIZED_VO);
}

if (!mpctx->sh_video && !mpctx->sh_audio)
    goto goto_next_file;

//if(demuxer->file_format!=DEMUXER_TYPE_AVI) pts_from_bps=0; // it must be 0 for mpeg/asf!
if(force_fps && mpctx->sh_video){
  vo_fps = mpctx->sh_video->fps=force_fps;
  mpctx->sh_video->frametime=1.0f/mpctx->sh_video->fps;
  mp_tmsg(MSGT_CPLAYER,MSGL_INFO,"FPS forced to be %5.3f  (ftime: %5.3f).\n",mpctx->sh_video->fps,mpctx->sh_video->frametime);
}

 mp_input_set_section(mpctx->input, NULL);
//TODO: add desired (stream-based) sections here
 if (mpctx->stream->type==STREAMTYPE_TV) mp_input_set_section(mpctx->input, "tv");
 if (mpctx->stream->type==STREAMTYPE_DVDNAV) mp_input_set_section(mpctx->input, "dvdnav");

//==================== START PLAYING =======================

if(opts->loop_times>1) opts->loop_times--; else
if(opts->loop_times==1) opts->loop_times = -1;

mp_tmsg(MSGT_CPLAYER,MSGL_INFO,"Starting playback...\n");

total_time_usage_start=GetTimer();
audio_time_usage=0; video_time_usage=0; vout_time_usage=0;
total_frame_cnt=0; drop_frame_cnt=0; // fix for multifile fps benchmark
play_n_frames=play_n_frames_mf;

if(play_n_frames==0){
  mpctx->stop_play=PT_NEXT_ENTRY; goto goto_next_file;
}

// If there's a timeline force an absolute seek to initialize state
if (seek_to_sec || mpctx->timeline) {
    seek(mpctx, seek_to_sec, SEEK_ABSOLUTE);
    end_at.pos += seek_to_sec;
}

if (end_at.type == END_AT_SIZE) {
    mp_tmsg(MSGT_CPLAYER, MSGL_WARN, "Option -endpos in MPlayer does not yet support size units.\n");
    end_at.type = END_AT_NONE;
}

#ifdef CONFIG_DVDNAV
mp_dvdnav_context_free(mpctx);
if (mpctx->stream->type == STREAMTYPE_DVDNAV) {
    mp_dvdnav_read_wait(mpctx->stream, 0, 1);
    mp_dvdnav_cell_has_changed(mpctx->stream,1);
}
#endif

 get_relative_time(mpctx); // reset current delta
 mpctx->time_frame = 0;
 mpctx->drop_message_shown = 0;
 mpctx->update_video_immediately = true;
 mpctx->total_avsync_change = 0;
 // Make sure VO knows current pause state
 if (mpctx->sh_video)
     vo_control(mpctx->video_out, mpctx->paused ? VOCTRL_PAUSE : VOCTRL_RESUME,
                NULL);

while(!mpctx->stop_play){
    float aq_sleep_time=0;

if(dvd_last_chapter>0) {
  int cur_chapter = get_current_chapter(mpctx);
  if(cur_chapter!=-1 && cur_chapter+1>dvd_last_chapter)
    goto goto_next_file;
}

if(!mpctx->sh_audio && mpctx->d_audio->sh) {
  mpctx->sh_audio = mpctx->d_audio->sh;
  mpctx->sh_audio->ds = mpctx->d_audio;
  reinit_audio_chain(mpctx);
}

/*========================== PLAY AUDIO ============================*/

if (mpctx->sh_audio && !mpctx->paused)
    if (!fill_audio_out_buffers(mpctx))
	// at eof, all audio at least written to ao
	if (!mpctx->sh_video)
	    mpctx->stop_play = AT_END_OF_FILE;


if(!mpctx->sh_video) {
  // handle audio-only case:
  double a_pos=0;
  // sh_audio can be NULL due to video stream switching
  // TODO: handle this better
  if (mpctx->sh_audio)
    a_pos = playing_audio_pts(mpctx);

  print_status(mpctx, a_pos, false);

  if(end_at.type == END_AT_TIME && end_at.pos < a_pos)
    mpctx->stop_play = PT_NEXT_ENTRY;
  update_subtitles(mpctx, &mpctx->opts, NULL, a_pos, mpctx->video_offset,
                   mpctx->d_sub, 0);
  update_osd_msg(mpctx);

} else {

/*========================== PLAY VIDEO ============================*/

  vo_pts=mpctx->sh_video->timer*90000.0;
  vo_fps=mpctx->sh_video->fps;

  blit_frame = mpctx->video_out->frame_loaded;
  if (!blit_frame) {
      double frame_time = update_video(mpctx);
      blit_frame = mpctx->video_out->frame_loaded;
      mp_dbg(MSGT_AVSYNC,MSGL_DBG2,"*** ftime=%5.3f ***\n",frame_time);
      if (mpctx->sh_video->vf_initialized < 0) {
	  mp_tmsg(MSGT_CPLAYER,MSGL_FATAL, "\nFATAL: Could not initialize video filters (-vf) or video output (-vo).\n");
	  mpctx->stop_play = PT_NEXT_ENTRY;
          goto goto_next_file;
      }
      if (blit_frame) {
          struct sh_video *sh_video = mpctx->sh_video;
          update_subtitles(mpctx, &mpctx->opts, sh_video, sh_video->pts,
                           mpctx->video_offset, mpctx->d_sub, 0);
          update_teletext(sh_video, mpctx->demuxer, 0);
          update_osd_msg(mpctx);
          struct vf_instance *vf = mpctx->sh_video->vfilter;
          vf->control(vf, VFCTRL_DRAW_EOSD, NULL);
          vf->control(vf, VFCTRL_DRAW_OSD, mpctx->osd);
          vo_osd_changed(0);
      }
      if (frame_time < 0)
	  mpctx->stop_play = AT_END_OF_FILE;
      else {
          if (mpctx->update_video_immediately) {
              // Show this frame immediately, rest normally
              mpctx->update_video_immediately = false;
          } else {
              mpctx->time_frame += frame_time / opts->playback_speed;
              adjust_sync(mpctx, frame_time);
          }
      }
  }
  if (mpctx->timeline) {
      struct timeline_part *next = mpctx->timeline + mpctx->timeline_part + 1;
      if (mpctx->sh_video->pts >= next->start
          || mpctx->stop_play == AT_END_OF_FILE
          && mpctx->timeline_part + 1 < mpctx->num_timeline_parts) {
          seek(mpctx, next->start, SEEK_ABSOLUTE);
          continue;
      }
  }

// ==========================================================================

//    current_module="draw_osd";
//    if(vo_config_count) mpctx->video_out->draw_osd();

    current_module="vo_check_events";
    vo_check_events(mpctx->video_out);

#ifdef CONFIG_X11
    if (stop_xscreensaver) {
	current_module = "stop_xscreensaver";
	xscreensaver_heartbeat(mpctx->x11_state);
    }
#endif
    if (heartbeat_cmd) {
        static unsigned last_heartbeat;
        unsigned now = GetTimerMS();
        if (now - last_heartbeat > 30000) {
            last_heartbeat = now;
            system(heartbeat_cmd);
        }
    }

    frame_time_remaining = sleep_until_update(mpctx, &mpctx->time_frame, &aq_sleep_time);

//====================== FLIP PAGE (VIDEO BLT): =========================

        current_module="flip_page";
        if (!frame_time_remaining && blit_frame) {
	   unsigned int t2=GetTimer();
           unsigned int pts_us = mpctx->last_time + mpctx->time_frame * 1e6;
           int duration = -1;
           double pts2 = mpctx->video_out->next_pts2;
           if (pts2 != MP_NOPTS_VALUE && opts->correct_pts) {
               // expected A/V sync correction is ignored
               double diff = (pts2 - mpctx->sh_video->pts);
               diff /= opts->playback_speed;
               if (mpctx->time_frame < 0)
                   diff += mpctx->time_frame;
               if (diff < 0)
                   diff = 0;
               if (diff > 10)
                   diff = 10;
               duration = diff * 1e6;
           }
           vo_flip_page(mpctx->video_out, pts_us|1, duration);

           mpctx->last_vo_flip_duration = (GetTimer() - t2) * 0.000001;
           vout_time_usage += mpctx->last_vo_flip_duration;
           if (mpctx->video_out->driver->flip_page_timed) {
               // No need to adjust sync based on flip speed
               mpctx->last_vo_flip_duration = 0;
               // For print_status - VO call finishing early is OK for sync
               mpctx->time_frame -= get_relative_time(mpctx);
           }
           print_status(mpctx, MP_NOPTS_VALUE, true);
        }
        else
            print_status(mpctx, MP_NOPTS_VALUE, false);

//============================ Auto QUALITY ============================

/*Output quality adjustments:*/
if(auto_quality>0){
  current_module="autoq";
//  float total=0.000001f * (GetTimer()-aq_total_time);
//  if(output_quality<auto_quality && aq_sleep_time>0.05f*total)
  if(output_quality<auto_quality && aq_sleep_time>0)
      ++output_quality;
  else
//  if(output_quality>0 && aq_sleep_time<-0.05f*total)
  if(output_quality>1 && aq_sleep_time<0)
      --output_quality;
  else
  if(output_quality>0 && aq_sleep_time<-0.050f) // 50ms
      output_quality=0;
//  printf("total: %8.6f  sleep: %8.6f  q: %d\n",(0.000001f*aq_total_time),aq_sleep_time,output_quality);
  set_video_quality(mpctx->sh_video,output_quality);
}

 if (!frame_time_remaining && blit_frame) {
     if (play_n_frames >= 0) {
         --play_n_frames;
         if (play_n_frames <= 0)
             mpctx->stop_play = PT_NEXT_ENTRY;
     }
     if (mpctx->step_frames > 0) {
         mpctx->step_frames--;
         if (mpctx->step_frames == 0)
             pause_player(mpctx);
     }
 }


// FIXME: add size based support for -endpos
 if (end_at.type == END_AT_TIME &&
         !frame_time_remaining && end_at.pos <= mpctx->sh_video->pts)
     mpctx->stop_play = PT_NEXT_ENTRY;

} // end if(mpctx->sh_video)

#ifdef CONFIG_DVDNAV
 if (mpctx->stream->type == STREAMTYPE_DVDNAV) {
   nav_highlight_t hl;
   mp_dvdnav_get_highlight (mpctx->stream, &hl);
   osd_set_nav_box (hl.sx, hl.sy, hl.ex, hl.ey);
   vo_osd_changed (OSDTYPE_DVDNAV);

   if (mp_dvdnav_stream_has_changed(mpctx->stream)) {
     double ar = -1.0;
     if (stream_control (mpctx->demuxer->stream,
                         STREAM_CTRL_GET_ASPECT_RATIO, &ar)
         != STREAM_UNSUPPORTED)
       mpctx->sh_video->stream_aspect = ar;
   }
 }
#endif

//================= Keyboard events, SEEKing ====================

  current_module="key_events";

{
  while (1) {
  mp_cmd_t* cmd;
  while ((cmd = mp_input_get_cmd(mpctx->input, 0,0,0)) != NULL) {
      run_command(mpctx, cmd);
      mp_cmd_free(cmd);
      if (mpctx->stop_play)
          break;
  }
  if (!mpctx->paused || mpctx->stop_play || mpctx->rel_seek_secs
      || mpctx->abs_seek_pos)
      break;
  if (mpctx->sh_video) {
      update_osd_msg(mpctx);
      int hack = vo_osd_changed(0);
      vo_osd_changed(hack);
      if (hack)
          if (redraw_osd(mpctx->sh_video, mpctx->osd) < 0) {
              add_step_frame(mpctx);
              break;
          }
          else
              vo_osd_changed(0);
  }
  pause_loop(mpctx);
  }
}

// handle -sstep
if (step_sec > 0 && !mpctx->paused) {
	mpctx->osd_function=OSD_FFW;
	mpctx->rel_seek_secs+=step_sec;
}

 edl_update(mpctx);

  /* Looping. */
  if(mpctx->stop_play==AT_END_OF_FILE && opts->loop_times>=0) {
    mp_msg(MSGT_CPLAYER,MSGL_V,"loop_times = %d\n", opts->loop_times);

    if(opts->loop_times>1) opts->loop_times--; else
    if(opts->loop_times==1) opts->loop_times=-1;
    play_n_frames=play_n_frames_mf;
    mpctx->stop_play=0;
    mpctx->abs_seek_pos=SEEK_ABSOLUTE; mpctx->rel_seek_secs=seek_to_sec;
  }

if(mpctx->rel_seek_secs || mpctx->abs_seek_pos){
    seek(mpctx, mpctx->rel_seek_secs, mpctx->abs_seek_pos);

  mpctx->rel_seek_secs=0;
  mpctx->abs_seek_pos=0;
}

} // while(!mpctx->stop_play)

mp_msg(MSGT_GLOBAL,MSGL_V,"EOF code: %d  \n",mpctx->stop_play);

#ifdef CONFIG_DVBIN
if(mpctx->dvbin_reopen)
{
  mpctx->stop_play = 0;
  uninit_player(mpctx, INITIALIZED_ALL-(INITIALIZED_STREAM|INITIALIZED_GETCH2|(opts->fixed_vo?INITIALIZED_VO:0)));
  cache_uninit(mpctx->stream);
  mpctx->dvbin_reopen = 0;
  goto goto_enable_cache;
}
#endif
}

goto_next_file:  // don't jump here after ao/vo/getch initialization!

mp_msg(MSGT_CPLAYER,MSGL_INFO,"\n");

if(benchmark){
    double tot=video_time_usage+vout_time_usage+audio_time_usage;
    double total_time_usage;
    total_time_usage_start=GetTimer()-total_time_usage_start;
    total_time_usage = (float)total_time_usage_start*0.000001;
    mp_msg(MSGT_CPLAYER,MSGL_INFO,"\nBENCHMARKs: VC:%8.3fs VO:%8.3fs A:%8.3fs Sys:%8.3fs = %8.3fs\n",
           video_time_usage,vout_time_usage,audio_time_usage,
           total_time_usage-tot,total_time_usage);
    if(total_time_usage>0.0)
        mp_msg(MSGT_CPLAYER,MSGL_INFO,"BENCHMARK%%: VC:%8.4f%% VO:%8.4f%% A:%8.4f%% Sys:%8.4f%% = %8.4f%%\n",
               100.0*video_time_usage/total_time_usage,
               100.0*vout_time_usage/total_time_usage,
               100.0*audio_time_usage/total_time_usage,
               100.0*(total_time_usage-tot)/total_time_usage,
               100.0);
    if(total_frame_cnt && frame_dropping)
        mp_msg(MSGT_CPLAYER,MSGL_INFO,"BENCHMARKn: disp: %d (%3.2f fps)  drop: %d (%d%%)  total: %d (%3.2f fps)\n",
               total_frame_cnt-drop_frame_cnt,
               (total_time_usage>0.5)?((total_frame_cnt-drop_frame_cnt)/total_time_usage):0,
               drop_frame_cnt,
               100*drop_frame_cnt/total_frame_cnt,
               total_frame_cnt,
               (total_time_usage>0.5)?(total_frame_cnt/total_time_usage):0);
}

// time to uninit all, except global stuff:
uninit_player(mpctx, INITIALIZED_ALL-(opts->fixed_vo?INITIALIZED_VO:0));

if(mpctx->set_of_sub_size > 0) {
    current_module="sub_free";
    for(i = 0; i < mpctx->set_of_sub_size; ++i) {
        sub_free(mpctx->set_of_subtitles[i]);
#ifdef CONFIG_ASS
        if(mpctx->set_of_ass_tracks[i])
            ass_free_track( mpctx->set_of_ass_tracks[i] );
#endif
    }
    mpctx->set_of_sub_size = 0;
}
vo_sub_last = vo_sub=NULL;
subdata=NULL;
#ifdef CONFIG_ASS
ass_track = NULL;
if(ass_library)
    ass_clear_fonts(ass_library);
#endif

 if (!mpctx->stop_play)  // In case some goto jumped here...
     mpctx->stop_play = PT_NEXT_ENTRY;

int playtree_direction = 1;

if(mpctx->stop_play == PT_NEXT_ENTRY || mpctx->stop_play == PT_PREV_ENTRY) {
    if(play_tree_iter_step(mpctx->playtree_iter,mpctx->play_tree_step,0) != PLAY_TREE_ITER_ENTRY) {
        play_tree_iter_free(mpctx->playtree_iter);
        mpctx->playtree_iter = NULL;
    }
    mpctx->play_tree_step = 1;
} else if(mpctx->stop_play == PT_UP_NEXT || mpctx->stop_play == PT_UP_PREV) {
    int direction = mpctx->stop_play == PT_UP_NEXT ? 1 : -1;
    if(mpctx->playtree_iter) {
        if(play_tree_iter_up_step(mpctx->playtree_iter,direction,0) != PLAY_TREE_ITER_ENTRY) {
            play_tree_iter_free(mpctx->playtree_iter);
            mpctx->playtree_iter = NULL;
        }
    }
} else if (mpctx->stop_play == PT_STOP) {
    play_tree_iter_free(mpctx->playtree_iter);
    mpctx->playtree_iter = NULL;
} else { // NEXT PREV SRC
    playtree_direction = mpctx->stop_play == PT_PREV_SRC ? -1 : 1;
}

while(mpctx->playtree_iter != NULL) {
    mpctx->filename = play_tree_iter_get_file(mpctx->playtree_iter, playtree_direction);
    if(mpctx->filename == NULL) {
        if(play_tree_iter_step(mpctx->playtree_iter, playtree_direction, 0) != PLAY_TREE_ITER_ENTRY) {
            play_tree_iter_free(mpctx->playtree_iter);
            mpctx->playtree_iter = NULL;
        };
    } else
        break;
}

if(mpctx->playtree_iter != NULL || player_idle_mode){
    if(!mpctx->playtree_iter) mpctx->filename = NULL;
    mpctx->stop_play = 0;
    goto play_next_file;
}


exit_player_with_rc(mpctx, EXIT_EOF, 0);

return 1;
}
#endif /* DISABLE_MAIN */<|MERGE_RESOLUTION|>--- conflicted
+++ resolved
@@ -374,10 +374,6 @@
 #ifdef CONFIG_MENU
 #include "m_struct.h"
 #include "libmenu/menu.h"
-<<<<<<< HEAD
-void vf_menu_pause_update(struct vf_instance* vf);
-=======
->>>>>>> 3c514ea7
 extern vf_info_t vf_info_menu;
 static const vf_info_t* const libmenu_vfs[] = {
   &vf_info_menu,
