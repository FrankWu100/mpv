--- conflicted
+++ resolved
@@ -229,14 +229,9 @@
     if (mkv_d->cluster_positions[i] == position)
       return;
 
-<<<<<<< HEAD
   mkv_d->cluster_positions = grow_array(mkv_d->cluster_positions,
                                         mkv_d->num_cluster_pos,
                                         sizeof(uint64_t));
-=======
-  grow_array((void **)&mkv_d->cluster_positions, mkv_d->num_cluster_pos,
-             sizeof(uint64_t));
->>>>>>> 3961e12f
   mkv_d->cluster_positions[mkv_d->num_cluster_pos++] = position;
 }
 
@@ -1094,12 +1089,8 @@
       if (time != EBML_UINT_INVALID && track != EBML_UINT_INVALID
           && pos != EBML_UINT_INVALID)
         {
-<<<<<<< HEAD
           mkv_d->indexes = grow_array(mkv_d->indexes, mkv_d->num_indexes,
                                       sizeof(mkv_index_t));
-=======
-          grow_array((void **)&mkv_d->indexes, mkv_d->num_indexes, sizeof(mkv_index_t));
->>>>>>> 3961e12f
           mkv_d->indexes[mkv_d->num_indexes].tnum = track;
           mkv_d->indexes[mkv_d->num_indexes].timecode = time;
           mkv_d->indexes[mkv_d->num_indexes].filepos =mkv_d->segment_start+pos;
