--- conflicted
+++ resolved
@@ -220,8 +220,8 @@
     AVStream *st= avfc->streams[i];
     AVCodecContext *codec= st->codec;
     AVMetadataTag *lang = av_metadata_get(st->metadata, "language", NULL, 0);
-    int g, override_tag = av_codec_get_tag(mp_codecid_override_taglists,
-                                           codec->codec_id);
+    int g, override_tag = mp_av_codec_get_tag(mp_codecid_override_taglists,
+                                              codec->codec_id);
     // For some formats (like PCM) always trust CODEC_ID_* more than codec_tag
     if (override_tag)
         codec->codec_tag = override_tag;
@@ -237,13 +237,6 @@
             priv->astreams[priv->audio_streams] = i;
             priv->audio_streams++;
             wf= calloc(sizeof(WAVEFORMATEX) + codec->extradata_size, 1);
-<<<<<<< HEAD
-            // For some formats (like PCM) always trust CODEC_ID_* more than codec_tag
-            override_tag= mp_av_codec_get_tag(mp_wav_override_taglists, codec->codec_id);
-            if (override_tag)
-                codec->codec_tag= override_tag;
-=======
->>>>>>> dcfd043e
             // mp4a tag is used for all mp4 files no matter what they actually contain
             if(codec->codec_tag == MKTAG('m', 'p', '4', 'a'))
                 codec->codec_tag= 0;
