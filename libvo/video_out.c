
/* this file contains libvo's common functions, variables used by
   many/all drivers. */

#include <stdio.h>
#include <stdlib.h>
#include <string.h>

#include <unistd.h>
//#include <sys/mman.h>

#include "config.h"
#include "options.h"
#include "talloc.h"
#include "video_out.h"
#include "aspect.h"
#include "geometry.h"

#include "mp_msg.h"
#include "help_mp.h"

#include "osdep/shmem.h"
#ifdef CONFIG_X11
#include "x11_common.h"
#endif

int xinerama_screen = -1;
int xinerama_x;
int xinerama_y;

int vo_nomouse_input = 0;
int vo_grabpointer = 1;
int vo_doublebuffering = 1;
int vo_vsync = 0;
int vo_fs = 0;
int vo_fsmode = 0;
float vo_panscan = 0.0f;
int vo_adapter_num=0;
int vo_refresh_rate=0;
int vo_keepaspect=1;
int vo_rootwin=0;
int vo_border=1;
int WinID = -1;

int vo_pts=0; // for hw decoding
float vo_fps=0;

char *vo_subdevice = NULL;
int vo_directrendering=0;

int vo_colorkey = 0x0000ff00; // default colorkey is green
                              // (0xff000000 means that colorkey has been disabled)

//
// Externally visible list of all vo drivers
//
extern struct vo_driver video_out_mga;
extern struct vo_driver video_out_xmga;
extern struct vo_driver video_out_x11;
extern struct vo_driver video_out_xover;
extern struct vo_driver video_out_xvmc;
extern struct vo_driver video_out_xv;
extern struct vo_driver video_out_gl;
extern struct vo_driver video_out_gl2;
extern struct vo_driver video_out_dga;
extern struct vo_driver video_out_sdl;
extern struct vo_driver video_out_3dfx;
extern struct vo_driver video_out_tdfxfb;
extern struct vo_driver video_out_s3fb;
extern struct vo_driver video_out_wii;
extern struct vo_driver video_out_null;
extern struct vo_driver video_out_zr;
extern struct vo_driver video_out_zr2;
extern struct vo_driver video_out_bl;
extern struct vo_driver video_out_fbdev;
extern struct vo_driver video_out_fbdev2;
extern struct vo_driver video_out_svga;
extern struct vo_driver video_out_png;
extern struct vo_driver video_out_ggi;
extern struct vo_driver video_out_aa;
extern struct vo_driver video_out_caca;
extern struct vo_driver video_out_mpegpes;
extern struct vo_driver video_out_yuv4mpeg;
extern struct vo_driver video_out_direct3d;
extern struct vo_driver video_out_directx;
extern struct vo_driver video_out_dxr2;
extern struct vo_driver video_out_dxr3;
extern struct vo_driver video_out_ivtv;
extern struct vo_driver video_out_v4l2;
extern struct vo_driver video_out_jpeg;
extern struct vo_driver video_out_gif89a;
extern struct vo_driver video_out_vesa;
extern struct vo_driver video_out_directfb;
extern struct vo_driver video_out_dfbmga;
extern struct vo_driver video_out_xvidix;
extern struct vo_driver video_out_winvidix;
extern struct vo_driver video_out_cvidix;
extern struct vo_driver video_out_tdfx_vid;
extern struct vo_driver video_out_xvr100;
extern struct vo_driver video_out_tga;
extern struct vo_driver video_out_macosx;
extern struct vo_driver video_out_quartz;
extern struct vo_driver video_out_pnm;
extern struct vo_driver video_out_md5sum;

const struct vo_driver *video_out_drivers[] =
{
#ifdef CONFIG_XVR100
        &video_out_xvr100,
#endif
#ifdef CONFIG_TDFX_VID
        &video_out_tdfx_vid,
#endif
#ifdef CONFIG_DIRECTX
        &video_out_directx,
#endif
#ifdef CONFIG_DIRECT3D
        &video_out_direct3d,
#endif
#ifdef CONFIG_COREVIDEO
        &video_out_macosx,
#endif
#ifdef CONFIG_QUARTZ
        &video_out_quartz,
#endif
#ifdef CONFIG_XMGA
        &video_out_xmga,
#endif
#ifdef CONFIG_MGA
        &video_out_mga,
#endif
#ifdef CONFIG_TDFXFB
        &video_out_tdfxfb,
#endif
#ifdef CONFIG_S3FB
        &video_out_s3fb,
#endif
#ifdef CONFIG_WII
        &video_out_wii,
#endif
#ifdef CONFIG_3DFX
        &video_out_3dfx,
#endif
#ifdef CONFIG_XV
        &video_out_xv,
#endif
#ifdef CONFIG_X11
        &video_out_x11,
        &video_out_xover,
#endif
#ifdef CONFIG_GL
        &video_out_gl,
        &video_out_gl2,
#endif
#ifdef CONFIG_DGA
        &video_out_dga,
#endif
#ifdef CONFIG_SDL
        &video_out_sdl,
#endif
#ifdef CONFIG_GGI
        &video_out_ggi,
#endif
#ifdef CONFIG_FBDEV
        &video_out_fbdev,
        &video_out_fbdev2,
#endif
#ifdef CONFIG_SVGALIB
        &video_out_svga,
#endif
#ifdef CONFIG_AA
        &video_out_aa,
#endif
#ifdef CONFIG_CACA
        &video_out_caca,
#endif
#ifdef CONFIG_DXR2
        &video_out_dxr2,
#endif
#ifdef CONFIG_DXR3
        &video_out_dxr3,
#endif
#ifdef CONFIG_IVTV
        &video_out_ivtv,
#endif
#ifdef CONFIG_V4L2_DECODER
        &video_out_v4l2,
#endif
#ifdef CONFIG_ZR
        &video_out_zr,
        &video_out_zr2,
#endif
#ifdef CONFIG_BL
        &video_out_bl,
#endif
#ifdef CONFIG_VESA
        &video_out_vesa,
#endif
#ifdef CONFIG_DIRECTFB
        &video_out_directfb,
#endif
#ifdef CONFIG_DFBMGA
        &video_out_dfbmga,
#endif
#ifdef CONFIG_VIDIX
#ifdef CONFIG_X11
        &video_out_xvidix,
#endif
#if defined(__MINGW32__) || defined(__CYGWIN__)
        &video_out_winvidix,
#endif
        &video_out_cvidix,
#endif
        &video_out_null,
        // should not be auto-selected
#ifdef CONFIG_XVMC
        &video_out_xvmc,
#endif
        &video_out_mpegpes,
#ifdef CONFIG_YUV4MPEG
        &video_out_yuv4mpeg,
#endif
#ifdef CONFIG_PNG
<<<<<<< HEAD
	&video_out_png,
=======
        &video_out_png,
>>>>>>> ce821bd9
#endif
#ifdef CONFIG_JPEG
        &video_out_jpeg,
#endif
#ifdef CONFIG_GIF
        &video_out_gif89a,
#endif
#ifdef CONFIG_TGA
        &video_out_tga,
#endif
#ifdef CONFIG_PNM
        &video_out_pnm,
#endif
#ifdef CONFIG_MD5SUM
        &video_out_md5sum,
#endif
        NULL
};


static int vo_preinit(struct vo *vo, const char *arg)
{
    return vo->driver->preinit(vo, arg);
}

int vo_control(struct vo *vo, uint32_t request, void *data)
{
    return vo->driver->control(vo, request, data);
}

int vo_draw_frame(struct vo *vo, uint8_t *src[])
{
    if (!vo->config_ok)
        return 0;
    return vo->driver->draw_frame(vo, src);
}

int vo_draw_slice(struct vo *vo, uint8_t *src[], int stride[], int w, int h, int x, int y)
{
    return vo->driver->draw_slice(vo, src, stride, w, h, x, y);
}

void vo_draw_osd(struct vo *vo, struct osd_state *osd)
{
    if (!vo->config_ok)
        return;
    vo->driver->draw_osd(vo, osd);
}

void vo_flip_page(struct vo *vo)
{
    if (!vo->config_ok)
        return;
    vo->driver->flip_page(vo);
}

void vo_check_events(struct vo *vo)
{
    if (!vo->config_ok)
        return;
    vo->driver->check_events(vo);
}

void vo_destroy(struct vo *vo)
{
    vo->driver->uninit(vo);
    talloc_free(vo);
}

void list_video_out(void)
{
    int i = 0;
    mp_msg(MSGT_CPLAYER, MSGL_INFO, MSGTR_AvailableVideoOutputDrivers);
    mp_msg(MSGT_IDENTIFY, MSGL_INFO, "ID_VIDEO_OUTPUTS\n");
    while (video_out_drivers[i]) {
        const vo_info_t *info = video_out_drivers[i++]->info;
        mp_msg(MSGT_GLOBAL, MSGL_INFO,"\t%s\t%s\n", info->short_name, info->name);
<<<<<<< HEAD
    }
    mp_msg(MSGT_GLOBAL, MSGL_INFO,"\n");
=======
      }
      mp_msg(MSGT_GLOBAL, MSGL_INFO,"\n");
>>>>>>> ce821bd9
}

struct vo *init_best_video_out(struct MPOpts *opts, struct vo_x11_state *x11,
                               struct mp_fifo *key_fifo,
                               struct input_ctx *input_ctx)
{
    char **vo_list = opts->video_driver_list;
    int i;
    struct vo *vo = talloc_ptrtype(NULL, vo);
    struct vo initial_values = {
        .opts = opts,
        .x11 = x11,
        .key_fifo = key_fifo,
        .input_ctx = input_ctx,
    };
    // first try the preferred drivers, with their optional subdevice param:
    if (vo_list && vo_list[0])
        while (vo_list[0][0]) {
            char *name = strdup(vo_list[0]);
            vo_subdevice = strchr(name,':');
            if (!strcmp(name, "pgm"))
                mp_msg(MSGT_CPLAYER, MSGL_ERR, MSGTR_VO_PGM_HasBeenReplaced);
            if (!strcmp(name, "md5"))
                mp_msg(MSGT_CPLAYER, MSGL_ERR, MSGTR_VO_MD5_HasBeenReplaced);
            if (vo_subdevice) {
                vo_subdevice[0] = 0;
                ++vo_subdevice;
            }
            for (i = 0; video_out_drivers[i]; i++) {
                const struct vo_driver *video_driver = video_out_drivers[i];
                const vo_info_t *info = video_driver->info;
                if (!strcmp(info->short_name, name)) {
                    // name matches, try it
                    *vo = initial_values;
                    vo->driver = video_driver;
                    if (!vo_preinit(vo, vo_subdevice)) {
                        free(name);
                        return vo; // success!
                    }
		}
	    }
            // continue...
            free(name);
            ++vo_list;
            if (!(vo_list[0]))
                return NULL; // do NOT fallback to others
	}
    // now try the rest...
    vo_subdevice = NULL;
    for (i = 0; video_out_drivers[i]; i++) {
        const struct vo_driver *video_driver = video_out_drivers[i];
        *vo = initial_values;
        vo->driver = video_driver;
        if (!vo_preinit(vo, vo_subdevice))
            return vo; // success!
    }
    free(vo);
    return NULL;
}

int vo_config(struct vo *vo, uint32_t width, uint32_t height,
                     uint32_t d_width, uint32_t d_height, uint32_t flags,
                     char *title, uint32_t format)
{
    struct MPOpts *opts = vo->opts;
    panscan_init(vo);
    aspect_save_orig(vo, width, height);
    aspect_save_prescale(vo, d_width, d_height);

    if (vo_control(vo, VOCTRL_UPDATE_SCREENINFO, NULL) == VO_TRUE) {
        aspect(vo, &d_width, &d_height, A_NOZOOM);
        vo->dx = (int)(opts->vo_screenwidth - d_width) / 2;
        vo->dy = (int)(opts->vo_screenheight - d_height) / 2;
        geometry(&vo->dx, &vo->dy, &d_width, &d_height,
                 opts->vo_screenwidth, opts->vo_screenheight);
        vo->dx += xinerama_x;
        vo->dy += xinerama_y;
        vo->dwidth = d_width;
        vo->dheight = d_height;
    }

    int ret = vo->driver->config(vo, width, height, d_width, d_height, flags,
                                 title, format);
    vo->config_ok = (ret == 0);
    vo->config_count += vo->config_ok;
    return ret;
}

<<<<<<< HEAD
#if defined(CONFIG_FBDEV)||defined(CONFIG_VESA)
=======
/**
 * \brief lookup an integer in a table, table must have 0 as the last key
 * \param key key to search for
 * \result translation corresponding to key or "to" value of last mapping
 *         if not found.
 */
int lookup_keymap_table(const struct keymap *map, int key) {
  while (map->from && map->from != key) map++;
  return map->to;
}

#if defined(CONFIG_FBDEV) || defined(CONFIG_VESA)
>>>>>>> ce821bd9
/* Borrowed from vo_fbdev.c
Monitor ranges related functions*/

char *monitor_hfreq_str = NULL;
char *monitor_vfreq_str = NULL;
char *monitor_dotclock_str = NULL;

float range_max(range_t *r)
{
float max = 0;

	for (/* NOTHING */; (r->min != -1 && r->max != -1); r++)
		if (max < r->max) max = r->max;
	return max;
}


int in_range(range_t *r, float f)
{
	for (/* NOTHING */; (r->min != -1 && r->max != -1); r++)
		if (f >= r->min && f <= r->max)
			return 1;
	return 0;
}

range_t *str2range(char *s)
{
	float tmp_min, tmp_max;
	char *endptr = s;	// to start the loop
	range_t *r = NULL;
	int i;

	if (!s)
		return NULL;
	for (i = 0; *endptr; i++) {
		if (*s == ',')
			goto out_err;
		if (!(r = (range_t *) realloc(r, sizeof(*r) * (i + 2)))) {
			mp_msg(MSGT_GLOBAL, MSGL_WARN,"can't realloc 'r'\n");
			return NULL;
		}
		tmp_min = strtod(s, &endptr);
		if (*endptr == 'k' || *endptr == 'K') {
			tmp_min *= 1000.0;
			endptr++;
		} else if (*endptr == 'm' || *endptr == 'M') {
			tmp_min *= 1000000.0;
			endptr++;
		}
		if (*endptr == '-') {
			tmp_max = strtod(endptr + 1, &endptr);
			if (*endptr == 'k' || *endptr == 'K') {
				tmp_max *= 1000.0;
				endptr++;
			} else if (*endptr == 'm' || *endptr == 'M') {
				tmp_max *= 1000000.0;
				endptr++;
			}
			if (*endptr != ',' && *endptr)
				goto out_err;
		} else if (*endptr == ',' || !*endptr) {
			tmp_max = tmp_min;
		} else
			goto out_err;
		r[i].min = tmp_min;
		r[i].max = tmp_max;
		if (r[i].min < 0 || r[i].max < 0)
			goto out_err;
		s = endptr + 1;
	}
	r[i].min = r[i].max = -1;
	return r;
out_err:
	if (r)
		free(r);
	return NULL;
}

/* Borrowed from vo_fbdev.c END */
#endif
<|MERGE_RESOLUTION|>--- conflicted
+++ resolved
@@ -221,11 +221,7 @@
         &video_out_yuv4mpeg,
 #endif
 #ifdef CONFIG_PNG
-<<<<<<< HEAD
-	&video_out_png,
-=======
         &video_out_png,
->>>>>>> ce821bd9
 #endif
 #ifdef CONFIG_JPEG
         &video_out_jpeg,
@@ -303,13 +299,8 @@
     while (video_out_drivers[i]) {
         const vo_info_t *info = video_out_drivers[i++]->info;
         mp_msg(MSGT_GLOBAL, MSGL_INFO,"\t%s\t%s\n", info->short_name, info->name);
-<<<<<<< HEAD
     }
     mp_msg(MSGT_GLOBAL, MSGL_INFO,"\n");
-=======
-      }
-      mp_msg(MSGT_GLOBAL, MSGL_INFO,"\n");
->>>>>>> ce821bd9
 }
 
 struct vo *init_best_video_out(struct MPOpts *opts, struct vo_x11_state *x11,
@@ -398,9 +389,6 @@
     return ret;
 }
 
-<<<<<<< HEAD
-#if defined(CONFIG_FBDEV)||defined(CONFIG_VESA)
-=======
 /**
  * \brief lookup an integer in a table, table must have 0 as the last key
  * \param key key to search for
@@ -413,7 +401,6 @@
 }
 
 #if defined(CONFIG_FBDEV) || defined(CONFIG_VESA)
->>>>>>> ce821bd9
 /* Borrowed from vo_fbdev.c
 Monitor ranges related functions*/
 
